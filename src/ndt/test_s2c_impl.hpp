// Part of measurement-kit <https://measurement-kit.github.io/>.
// Measurement-kit is free software. See AUTHORS and LICENSE for more
// information on the copying conditions.
#ifndef SRC_NDT_TEST_S2C_IMPL_HPP
#define SRC_NDT_TEST_S2C_IMPL_HPP

#include "src/ndt/internal.hpp"

namespace mk {
namespace ndt {
namespace test_s2c {

<<<<<<< HEAD
template <MK_MOCK_NAMESPACE(net, connect_many)>
void coroutine_impl(std::string address, int port,
=======
using namespace mk::report;

template <MK_MOCK_NAMESPACE(net, connect)>
void coroutine_impl(Var<Entry> report_entry, std::string address, int port,
>>>>>>> e1c97290
                    Callback<Error, Continuation<Error, double>> cb,
                    double timeout, Settings settings, Var<Logger> logger,
                    Var<Reactor> reactor) {

    dump_settings(settings, "ndt/s2c", logger);

    // The coroutine connects to the remote endpoint and then pauses
    logger->debug("ndt: connect ...");
    net_connect_many(
        address, port, 1 /* i.e. like before but with new algorithm */,
        //address, port, 4 /*XXX*/,
        [=](Error err, std::vector<Var<Transport>> txp_list) {
            logger->debug("ndt: connect ... %d", (int)err);
            if (err) {
                cb(err, nullptr);
                return;
            }
            logger->info("Connected to %s:%d", address.c_str(), port);
            logger->debug("ndt: suspend coroutine");
            cb(NoError(), [=](Callback<Error, double> cb) {

                // The coroutine is resumed and receives data
                logger->debug("ndt: resume coroutine");
                logger->info("Starting download");
                double begin = time_now();
                Var<size_t> total(new size_t(0));
                Var<double> previous(new double(0.0));
                Var<size_t> count(new size_t(0));
<<<<<<< HEAD
                Var<size_t> num_completed{new size_t{0}};
                size_t num_flows = txp_list.size();

                for (auto txp : txp_list) {
                    txp->set_timeout(timeout);

                    txp->on_data([=](Buffer data) {
                        if (*begin == 0.0) {
                            *begin = *previous = time_now();
=======
                txp->set_timeout(timeout);
                *previous = begin;
                logger->info("Speed: %lf s %lf kbit/s", 0.0, 0.0);
                (*report_entry)["receiver_data"].push_back({0.0, 0.0});

                txp->on_data([=](Buffer data) {
                    *total += data.length();
                    double ct = time_now();
                    *count += data.length();
                    if (ct - *previous > 0.5) {
                        double el = ct - begin;
                        double x = (*count * 8) / 1000 / (ct - *previous);
                        *count = 0;
                        *previous = ct;
                        logger->info("Speed: %lf s %lf kbit/s", el, x);
                        (*report_entry)["receiver_data"].push_back({el, x});
                    }
                    // TODO: force close the connection after a given
                    // large amount of time has passed
                });

                txp->on_error([=](Error err) {
                    logger->info("Ending download (%d)", (int)err);
                    double elapsed_time = time_now() - begin;
                    logger->debug("ndt: elapsed %lf", elapsed_time);
                    logger->debug("ndt: total %lu", (unsigned long)*total);
                    double speed = 0.0;
                    if (err == EofError()) {
                        if (elapsed_time > 0.0) {
                            speed = *total * 8.0 / 1000.0 / elapsed_time;
>>>>>>> e1c97290
                        }
                        *total += data.length();
                        double ct = time_now();
                        *count += data.length();
                        if (ct - *previous > 0.5) {
                            double x = (*count * 8) / 1000 / (ct - *previous);
                            *count = 0;
                            *previous = ct;
                            logger->info("Speed: %.2f kbit/s", x);
                        }
                        // TODO: force close the connection after a given
                        // large amount of time has passed
                    });

                    txp->on_error([=](Error err) {
                        logger->info("Ending download (%d)", err.code);
                        if (err == EofError()) {
                            err = NoError();
                        }
                        txp->close([=]() {
                            ++(*num_completed);
                            // Note: in this callback we cannot reference
                            // txp_list or txp because that would keep
                            // alive txp indefinitely, so we use the num_flows
                            // variable instead (note that this means that
                            // the `=` only copies what you use, a thing that
                            // I was totally unaware of!)
                            if (*num_completed < num_flows) {
                                return;
                            }
                            double elapsed_time = time_now() - *begin;
                            logger->debug("ndt: elapsed %lf", elapsed_time);
                            logger->debug("ndt: total %lu", (unsigned long)*total);
                            double speed = 0.0;
                            if (elapsed_time > 0.0) {
                                speed = *total * 8.0 / 1000.0 / elapsed_time;
                            }
                            logger->info("S2C speed %lf kbit/s", speed);
                            // XXX We need to define what we consider
                            // error when we have parallel flows
                            cb((num_flows == 1) ? err : NoError(), speed);
                        });
                    });
                }
            });
        },
        settings, logger, reactor);
}

template <MK_MOCK_NAMESPACE(messages, read_msg)>
void finalizing_test_impl(Var<Context> ctx, Callback<Error> callback) {

    ctx->logger->debug("ndt: recv TEST_MSG ...");
    messages_read_msg(ctx, [=](Error err, uint8_t type, std::string s) {
        ctx->logger->debug("ndt: recv TEST_MSG ... %d", (int)err);
        if (err) {
            callback(ReadingTestMsgError(err));
            return;
        }
        if (type == TEST_FINALIZE) {
            callback(NoError());
            return;
        }
        if (type != TEST_MSG) {
            callback(NotTestMsgError());
            return;
        }
        for (auto e : split(s, "\n")) {
            if (e != "") {
                ctx->logger->debug("%s", e.c_str());
                messages::add_to_report(ctx->entry, "web100_data", e);
            }
        }
        // XXX: Here we can loop forever
        finalizing_test_impl<messages_read_msg>(ctx, callback);
    }, ctx->reactor);
}

template <MK_MOCK_NAMESPACE_SUFFIX(messages, read_msg, first),
          MK_MOCK(coroutine),
          MK_MOCK_NAMESPACE_SUFFIX(messages, read_msg, second),
          MK_MOCK_NAMESPACE(messages, read_json),
          MK_MOCK_NAMESPACE(messages, format_test_msg),
          MK_MOCK_NAMESPACE(messages, write), MK_MOCK(finalizing_test)>
void run_impl(Var<Context> ctx, Callback<Error> callback) {

    // The server sends us the PREPARE message containing the port number
    ctx->logger->debug("ndt: recv TEST_PREPARE ...");
    messages_read_msg_first(ctx, [=](Error err, uint8_t type, std::string s) {
        ctx->logger->debug("ndt: recv TEST_PREPARE ... %d", (int)err);
        if (err) {
            callback(ReadingTestPrepareError(err));
            return;
        }
        if (type != TEST_PREPARE) {
            callback(NotTestPrepareError());
            return;
        }
        ErrorOr<int> port = lexical_cast_noexcept<int>(s);
        if (!port || *port < 0 || *port > 65535) {
            callback(InvalidPortError());
            return;
        }

        // We connect to the port and wait for coroutine to pause
        ctx->logger->debug("ndt: start s2c coroutine ...");
        coroutine(
            ctx->entry, ctx->address, *port,
            [=](Error err, Continuation<Error, double> cc) {
                ctx->logger->debug("ndt: start s2c coroutine ... %d", (int)err);
                if (err) {
                    callback(ConnectTestConnectionError(err));
                    return;
                }

                // The server sends us the START message to tell we can start
                ctx->logger->debug("ndt: recv TEST_START ...");
                messages_read_msg_second(ctx, [=](Error err, uint8_t type,
                                                  std::string) {
                    ctx->logger->debug("ndt: recv TEST_START ... %d", (int)err);
                    if (err) {
                        callback(ReadingTestStartError(err));
                        return;
                    }
                    if (type != TEST_START) {
                        callback(NotTestStartError());
                        return;
                    }

                    // We resume coroutine and wait for its completion
                    ctx->logger->debug("ndt: resume s2c coroutine");
                    cc([=](Error err, double speed) {
                        ctx->logger->debug("ndt: s2c coroutine complete");
                        if (err) {
                            callback(err);
                            return;
                        }

                        // The server sends us MSG containing throughput
                        ctx->logger->debug("ndt: recv TEST_MSG ...");
                        messages_read_json(ctx, [=](Error err, uint8_t type,
                                                    json m) {
                            ctx->logger->debug("ndt: recv TEST_MSG ... %d",
                                               (int)err);
                            if (err) {
                                callback(ReadingTestMsgError(err));
                                return;
                            }
                            if (type != TEST_MSG) {
                                callback(NotTestMsgError());
                                return;
                            }
                            // TODO: if we will ever parse `m` remember about
                            // possible access errors for json objects
                            ctx->logger->debug("ndt: speed %s",
                                               m.dump().c_str());

                            // We send our measured throughput to the server
                            ctx->logger->debug("ndt: send TEST_MSG ...");
                            ErrorOr<Buffer> out = messages_format_test_msg(
                                lexical_cast<std::string>(speed));
                            if (!out) {
                                callback(SerializingTestMsgError());
                                return;
                            }
                            messages_write(ctx, *out, [=](Error err) {
                                ctx->logger->debug("ndt: send TEST_MSG ... %d",
                                                   (int)err);
                                if (err) {
                                    callback(WritingTestMsgError(err));
                                    return;
                                }

                                // We enter into the final state of this test
                                finalizing_test(ctx, callback);
                            });
                        }, ctx->reactor);
                    });
                }, ctx->reactor);
            },
            ctx->timeout, ctx->settings, ctx->logger, ctx->reactor);
    }, ctx->reactor);
}

} // namespace test_s2c
} // namespace ndt
} // namespace mk
#endif<|MERGE_RESOLUTION|>--- conflicted
+++ resolved
@@ -10,15 +10,10 @@
 namespace ndt {
 namespace test_s2c {
 
-<<<<<<< HEAD
+using namespace mk::report;
+
 template <MK_MOCK_NAMESPACE(net, connect_many)>
-void coroutine_impl(std::string address, int port,
-=======
-using namespace mk::report;
-
-template <MK_MOCK_NAMESPACE(net, connect)>
 void coroutine_impl(Var<Entry> report_entry, std::string address, int port,
->>>>>>> e1c97290
                     Callback<Error, Continuation<Error, double>> cb,
                     double timeout, Settings settings, Var<Logger> logger,
                     Var<Reactor> reactor) {
@@ -47,57 +42,26 @@
                 Var<size_t> total(new size_t(0));
                 Var<double> previous(new double(0.0));
                 Var<size_t> count(new size_t(0));
-<<<<<<< HEAD
                 Var<size_t> num_completed{new size_t{0}};
                 size_t num_flows = txp_list.size();
-
-                for (auto txp : txp_list) {
-                    txp->set_timeout(timeout);
-
-                    txp->on_data([=](Buffer data) {
-                        if (*begin == 0.0) {
-                            *begin = *previous = time_now();
-=======
-                txp->set_timeout(timeout);
                 *previous = begin;
                 logger->info("Speed: %lf s %lf kbit/s", 0.0, 0.0);
                 (*report_entry)["receiver_data"].push_back({0.0, 0.0});
 
-                txp->on_data([=](Buffer data) {
-                    *total += data.length();
-                    double ct = time_now();
-                    *count += data.length();
-                    if (ct - *previous > 0.5) {
-                        double el = ct - begin;
-                        double x = (*count * 8) / 1000 / (ct - *previous);
-                        *count = 0;
-                        *previous = ct;
-                        logger->info("Speed: %lf s %lf kbit/s", el, x);
-                        (*report_entry)["receiver_data"].push_back({el, x});
-                    }
-                    // TODO: force close the connection after a given
-                    // large amount of time has passed
-                });
-
-                txp->on_error([=](Error err) {
-                    logger->info("Ending download (%d)", (int)err);
-                    double elapsed_time = time_now() - begin;
-                    logger->debug("ndt: elapsed %lf", elapsed_time);
-                    logger->debug("ndt: total %lu", (unsigned long)*total);
-                    double speed = 0.0;
-                    if (err == EofError()) {
-                        if (elapsed_time > 0.0) {
-                            speed = *total * 8.0 / 1000.0 / elapsed_time;
->>>>>>> e1c97290
-                        }
+                for (auto txp : txp_list) {
+                    txp->set_timeout(timeout);
+
+                    txp->on_data([=](Buffer data) {
                         *total += data.length();
                         double ct = time_now();
                         *count += data.length();
                         if (ct - *previous > 0.5) {
+                            double el = ct - begin;
                             double x = (*count * 8) / 1000 / (ct - *previous);
                             *count = 0;
                             *previous = ct;
-                            logger->info("Speed: %.2f kbit/s", x);
+                            logger->info("Speed: %lf s %lf kbit/s", el, x);
+                            (*report_entry)["receiver_data"].push_back({el, x});
                         }
                         // TODO: force close the connection after a given
                         // large amount of time has passed
@@ -119,7 +83,7 @@
                             if (*num_completed < num_flows) {
                                 return;
                             }
-                            double elapsed_time = time_now() - *begin;
+                            double elapsed_time = time_now() - begin;
                             logger->debug("ndt: elapsed %lf", elapsed_time);
                             logger->debug("ndt: total %lu", (unsigned long)*total);
                             double speed = 0.0;
