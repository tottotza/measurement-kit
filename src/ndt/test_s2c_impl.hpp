--- conflicted
+++ resolved
@@ -47,7 +47,6 @@
                 log_speed(logger, "download-speed", 0.0, 0.0);
                 (*report_entry)["receiver_data"].push_back({0.0, 0.0});
 
-<<<<<<< HEAD
                 for (auto txp : txp_list) {
                     txp->set_timeout(timeout);
 
@@ -60,35 +59,8 @@
                             double x = (*count * 8) / 1000 / (ct - *previous);
                             *count = 0;
                             *previous = ct;
-                            logger->info("Speed: %lf s %lf kbit/s", el, x);
+                            log_speed(logger, "download-speed", el, x);
                             (*report_entry)["receiver_data"].push_back({el, x});
-=======
-                txp->on_data([=](Buffer data) {
-                    *total += data.length();
-                    double ct = time_now();
-                    *count += data.length();
-                    if (ct - *previous > 0.5) {
-                        double el = ct - begin;
-                        double x = (*count * 8) / 1000 / (ct - *previous);
-                        *count = 0;
-                        *previous = ct;
-                        log_speed(logger, "download-speed", el, x);
-                        (*report_entry)["receiver_data"].push_back({el, x});
-                    }
-                    // TODO: force close the connection after a given
-                    // large amount of time has passed
-                });
-
-                txp->on_error([=](Error err) {
-                    logger->info("Ending download (%d)", (int)err);
-                    double elapsed_time = time_now() - begin;
-                    logger->debug("ndt: elapsed %lf", elapsed_time);
-                    logger->debug("ndt: total %lu", (unsigned long)*total);
-                    double speed = 0.0;
-                    if (err == EofError()) {
-                        if (elapsed_time > 0.0) {
-                            speed = *total * 8.0 / 1000.0 / elapsed_time;
->>>>>>> 66dc0f1c
                         }
                         // TODO: force close the connection after a given
                         // large amount of time has passed
