// Part of measurement-kit <https://measurement-kit.github.io/>.
// Measurement-kit is free software. See AUTHORS and LICENSE for more
// information on the copying conditions.

#include "../common/utils.hpp"
#include "../ooni/constants.hpp"
#include "../ooni/utils.hpp"

#include <algorithm>
#include <cctype>
#include <set>

#define BODY_PROPORTION_FACTOR 0.7

namespace mk {
namespace ooni {

using namespace mk::report;

typedef std::vector<std::pair<std::string, int>> SocketList;

static void compare_http_requests(Var<Entry> entry,
                                  Var<http::Response> response, Entry control,
                                  Var<Logger> logger) {

    // The response may be null if HTTP fails due to network errors
    if (!response) {
        logger->warn("skip comparison due to null response");
        return;
    }

    std::string exp_body = response->body;
    int exp_length = exp_body.size();
    int ctrl_length = control["body_length"];

    // Verifiy if the body lengths match a certain proportion factor.
    float body_proportion = 0;
    if (ctrl_length == exp_length) {
        body_proportion = 1;
    } else if (ctrl_length == 0 || exp_length == 0) {
        body_proportion = 0;
    } else {
        body_proportion = (float)std::min(ctrl_length, exp_length) /
                          (float)std::max(ctrl_length, exp_length);
    }
    logger->debug("web_connectivity: body proportion %f", body_proportion);

    if (body_proportion > BODY_PROPORTION_FACTOR) {
        (*entry)["body_length_match"] = true;
    } else {
        (*entry)["body_length_match"] = false;
    }
    (*entry)["body_proportion"] = body_proportion;

    // Verify that the status codes match
    logger->debug("web_connectivity: comparing status codes");

    // We ignore status code matching when the server returns an error in the
    // control.
    (*entry)["status_code_match"] = true;
    if (((int)control["status_code"]) / 100 != 5) {
        if (((unsigned)control["status_code"]) == response->status_code) {
            (*entry)["status_code_match"] = true;
        } else {
            (*entry)["status_code_match"] = false;
        }
    }

    // Check if the headers match
    logger->debug("web_connectivity: checking headers");
    std::set<std::string> lowercase_ctrl_headers;
    std::set<std::string> lowercase_exp_headers;

    for (Entry::iterator it = control["headers"].begin();
         it != control["headers"].end(); ++it) {
        std::string lower_header(it.key());
        std::transform(lower_header.begin(),
                       lower_header.end(),
                       lower_header.begin(),
                       [](unsigned char c) { return std::tolower(c); });
        lowercase_ctrl_headers.insert(lower_header);
    }
    for (auto it = response->headers.begin(); it != response->headers.end();
         ++it) {
        std::string lower_header(it->first);
        std::transform(lower_header.begin(),
                       lower_header.end(),
                       lower_header.begin(),
                       [](unsigned char c) { return std::tolower(c); });
        lowercase_exp_headers.insert(lower_header);
    }

    if (lowercase_ctrl_headers == lowercase_exp_headers) {
        (*entry)["headers_match"] = true;
    } else {
        std::set<std::string> intersection;
        std::set<std::string> uncommon_intersection;

        std::set_intersection(
            lowercase_exp_headers.begin(), lowercase_exp_headers.end(),
            lowercase_ctrl_headers.begin(), lowercase_ctrl_headers.end(),
            std::inserter(intersection, intersection.begin()));

        std::set_difference(intersection.begin(), intersection.end(),
                            constants::COMMON_SERVER_HEADERS.begin(),
                            constants::COMMON_SERVER_HEADERS.end(),
                            std::inserter(uncommon_intersection,
                                          uncommon_intersection.begin()));

        if (uncommon_intersection.size() > 0) {
            (*entry)["headers_match"] = true;
        } else {
            (*entry)["headers_match"] = false;
        }
    }

    // Check if the HTML titles match
    logger->debug("web_connectivity: checking HTML titles");
    std::string experiment_title = extract_html_title(response->body);
    std::vector<std::string> exp_title_words;
    std::vector<std::string> ctrl_title_words;

    exp_title_words = split<std::vector<std::string>>(experiment_title, " ");
    ctrl_title_words = split<std::vector<std::string>>(control["title"], " ");
    size_t idx = 0;
    (*entry)["title_match"] = (experiment_title == control["title"]);
    for (auto exp_word : exp_title_words) {
        if (exp_word.length() < 5) {
            idx++;
            continue;
        }
        if (idx >= ctrl_title_words.size()) {
            break;
        }
        (*entry)["title_match"] = (bool)(exp_word == ctrl_title_words[idx]);
        break;
    }
}

static void compare_dns_queries(Var<Entry> entry,
                                std::vector<std::string> experiment_addresses,
                                Entry control, Settings options) {

    Var<Logger> logger = Logger::global();
    // When the controls fails in the same way as the experiment we consider the
    // DNS queries to be consistent.
    // XXX ensure the failure messages are aligned between ooniprobe and MK
    if ((*entry)["dns_experiment_failure"] != nullptr) {
        std::string exp_failure = (*entry)["dns_experiment_failure"];
        std::string ctrl_failure = control["failure"];
        if (exp_failure == ctrl_failure) {
            (*entry)["dns_consistency"] = "consistent";
        } else {
            (*entry)["dns_consistency"] = "inconsistent";
        }
        return;
    }

    std::set<std::string> exp_addresses(experiment_addresses.begin(),
                                        experiment_addresses.end());
    std::set<std::string> ctrl_addresses;
    for (std::string addr : control["addrs"]) {
        ctrl_addresses.insert(addr);
    }

    if (exp_addresses == ctrl_addresses) {
        (*entry)["dns_consistency"] = "consistent";
        return;
    }

    for (auto exp_addr : exp_addresses) {
        if (is_private_ipv4_addr(exp_addr) == true) {
            (*entry)["dns_consistency"] = "inconsistent";
            return;
        }
    }

    std::set<std::string> common_addresses;
    std::set_intersection(
        exp_addresses.begin(), exp_addresses.end(), ctrl_addresses.begin(),
        ctrl_addresses.end(),
        std::inserter(common_addresses, common_addresses.begin()));

    if (common_addresses.size() > 0) {
        (*entry)["dns_consistency"] = "consistent";
        return;
    }

    std::set<std::string> exp_asns;
    std::set<std::string> ctrl_asns;

    std::string asn_p = options.get("geoip_asn_path", std::string{});
    logger->debug("Creating..");
    // TODO: perhaps here we could use GeoipCache::global()
    GeoipDatabase ip_location(asn_p);
    for (auto exp_addr : exp_addresses) {
        logger->debug("expaddr");
        ErrorOr<std::string> asn = ip_location.resolve_asn(exp_addr);
        if (asn && asn.as_value() != "AS0") {
            exp_asns.insert(asn.as_value());
        }
    }
    logger->debug("control");
    for (auto ctrl_addr : ctrl_addresses) {
        ErrorOr<std::string> asn = ip_location.resolve_asn(ctrl_addr);
        if (asn && asn.as_value() != "AS0") {
            ctrl_asns.insert(asn.as_value());
        }
    }
    std::set<std::string> common_asns;
    std::set_intersection(exp_asns.begin(), exp_asns.end(), ctrl_asns.begin(),
                          ctrl_asns.end(),
                          std::inserter(common_asns, common_asns.begin()));

    if (common_asns.size() > 0) {
        (*entry)["dns_consistency"] = "consistent";
        return;
    }

    (*entry)["dns_consistency"] = "inconsistent";
}

static bool compare_tcp_connect(Var<Entry> entry, Entry control) {
    bool success = true;
    int idx = 0;
    for (auto result : (*entry)["tcp_connect"]) {
        bool ctrl_status;
        bool exp_status = result["status"]["success"];
        // XXX this is wasteful
        std::string ip = result["ip"];
        std::ostringstream ss;
        ss << ip;
        ss << ":";
        ss << result["port"];
        try {
            ctrl_status = control.at(ss.str())["status"];
        } catch (const std::out_of_range &) {
            continue;
        }
        if (ctrl_status == true && exp_status == false) {
            (*entry)["tcp_connect"][idx]["status"]["blocked"] = true;
            success = false;
        } else {
            (*entry)["tcp_connect"][idx]["status"]["blocked"] = false;
        }
        idx++;
    }
    return success;
}

static void compare_control_experiment(std::string input, Var<Entry> entry,
                                       Var<http::Response> response,
                                       std::vector<std::string> addresses,
                                       Settings options, Var<Logger> logger) {
    if ((*entry)["control_failure"] != nullptr) {
        logger->warn(
            "web_connectivity: skipping control comparison due to failure");
        return;
    }

    logger->debug("web_connectivity: control is like %s",
                  (*entry)["control"].dump().c_str());

    if ((*entry)["http_experiment_failure"] == nullptr &&
        (*entry)["control"]["http_request"]["failure"] == nullptr) {
        logger->debug("web_connectivity: comparing http_requests");
        compare_http_requests(entry, response,
                              (*entry)["control"]["http_request"], logger);
    }

    logger->debug("web_connectivity: comparing dns_queries");
    compare_dns_queries(entry, addresses, (*entry)["control"]["dns"], options);

    logger->debug("web_connectivity: comparing tcp_connect");
    bool tcp_connect_success =
        compare_tcp_connect(entry, (*entry)["control"]["tcp_connect"]);

    std::string exp_http_failure;
    std::string ctrl_http_failure;
    std::string dns_consistency = (*entry)["dns_consistency"];

    logger->debug("web_connectivity: exp,ctrl http failure determination");
    if ((*entry)["http_experiment_failure"] != nullptr) {
        exp_http_failure = split((*entry)["http_experiment_failure"]).front();
    }
    if ((*entry)["control"]["http_request"]["failure"] != nullptr) {
        ctrl_http_failure =
            split((*entry)["control"]["http_request"]["failure"]).front();
    }

    logger->debug("web_connectivity: checking if we got expected web page");
    logger->debug("%s", (*entry).dump().c_str());

    bool got_expected_web_page = false;
    if (exp_http_failure == "" && ctrl_http_failure == "") {
        got_expected_web_page =
            ((((bool)(*entry)["body_length_match"]) == true ||
              ((bool)(*entry)["headers_match"]) == true ||
              ((bool)(*entry)["title_match"]) == true) &&
             ((bool)(*entry)["status_code_match"]) != false);
    }

    logger->debug("web_connectivity: determining blocking reason");

    if (dns_consistency == "consistent" && tcp_connect_success == false &&
        exp_http_failure != "") {
        (*entry)["blocking"] = "tcp_ip";
    } else if (dns_consistency == "consistent" && tcp_connect_success == true &&
               got_expected_web_page == false && exp_http_failure == "" &&
               ctrl_http_failure == "") {
        (*entry)["blocking"] = "http-diff";
    } else if (dns_consistency == "consistent" && tcp_connect_success == true &&
               exp_http_failure != "" && ctrl_http_failure == "") {
        if (exp_http_failure == "dns_lookup_error") {
            (*entry)["blocking"] = "dns";
        } else {
            (*entry)["blocking"] = "http-failure";
        }
    } else if (dns_consistency == "inconsistent" &&
               got_expected_web_page ==
                   false) { // Note this slightly differs from the OONI logic
        // because the got_expected_page is more strict in MK
        (*entry)["blocking"] = "dns";
    } else if (dns_consistency == "consistent" &&
               got_expected_web_page == false &&
               (exp_http_failure == "" && ctrl_http_failure == "") &&
               ((*entry)["control"]["dns"]["failure"] != nullptr ||
                ctrl_http_failure != exp_http_failure)) {
        (*entry)["blocking"] = "dns";
    }
    if ((*entry)["blocking"] != nullptr) {
        std::string blocking = (*entry)["blocking"];
        logger->info("web_connectivity: BLOCKING detected due to: %s on %s",
                     blocking.c_str(), input.c_str());
        (*entry)["accessible"] = false;
    } else {
        logger->info("web_connectivity: no blocking detected");
        (*entry)["accessible"] = true;
        (*entry)["blocking"] = false;
    }
}

static void control_request(http::Headers headers_to_pass_along,
                            Var<Entry> entry, SocketList socket_list,
                            std::string url, Callback<Error> callback,
                            Settings settings, Var<Reactor> reactor,
                            Var<Logger> logger) {

    // Implementation note: this function uses (and modifies) the settings
    // passed by the caller because such object is passed by copy and we
    // need to add options to a number of options already set by the caller
    // and it would not be wise to remember to copy them one by one (also
    // considering that from time to time we add new options)

    http::Headers headers;
    Entry request;
    request["tcp_connect"] = Entry::array();
    for (auto socket : socket_list) {
        // Formats the sockets as IP:PORT
        std::ostringstream ss;
        if (is_private_ipv4_addr(socket.first) == true) {
            continue;
        }
        ss << socket.first;
        ss << ":";
        ss << socket.second;
        request["tcp_connect"].push_back(ss.str());
    }
    request["http_request"] = url;
    // XXX in OONI headers are like `key: [value,...]` whereas in MK
    // they are like `key: value`. Adapt to OONI format.
    Entry true_headers;
    for (auto pair: headers_to_pass_along) {
        true_headers[pair.first].push_back(pair.second);
    }
    request["http_request_headers"] = true_headers;
    std::string body = request.dump();

    settings["http/url"] = settings["backend"];
    settings["http/method"] = "POST";
    headers["Content-Type"] = "application/json";

    if (settings["backend/type"] == "cloudfront") {
        // TODO set the appropriate headers to support cloud-fronting.
    }

    logger->info("Using backend %s", settings["backend"].c_str());
    logger->log(MK_LOG_DEBUG2, "Body %s", body.c_str());

    mk::dump_settings(settings, "web_connectivity", logger);

    http::request(settings, headers, body,
                  [=](Error error, Var<http::Response> response) {
                      if (!error) {
                          try {
                              (*entry)["control"] =
                                  Entry::parse(response->body);
                              callback(NoError());
                              return;
                          } catch (const std::invalid_argument &) {
                              (*entry)["control_failure"] = "json_parse_error";
                              callback(JsonParseError());
                              return;
                          }
                      }
                      (*entry)["control_failure"] = error.as_ooni_error();
                      callback(error);
                      return;
                  },
                  reactor, logger);
}

static void experiment_http_request(
        Var<Entry> entry, std::string url,
        Callback<Error, http::Headers, Var<http::Response>> cb,
        Settings options, Var<Reactor> reactor,
        Var<Logger> logger) {

    http::Headers headers = constants::COMMON_CLIENT_HEADERS;
    std::string body;
    options["http/url"] = url;

    /*
<<<<<<< HEAD
     * Only for web-connectivity, we want to allow any SSL protocol such
     * that we can scan a more wide range of servers.
     */
    options["net/allow_ssl23"] = true;
=======
     * Only for web-connectivity:
     *
     * - we want to allow any SSL protocol such that we can scan a
     *   more wide range of servers
     *
     * - we allow SSL dirty shutdowns to gather more evidence
     */
    options["net/allow_ssl23"] = true;
    options["net/ssl_allow_dirty_shutdown"] = true;
>>>>>>> 10b7aa0b

    logger->debug("Requesting url %s", url.c_str());
    templates::http_request(entry, options, headers, body,
                            [=](Error err, Var<http::Response> response) {
                                if (err) {
                                    (*entry)["http_experiment_failure"] =
                                        err.as_ooni_error();
                                    cb(err, headers, response);
                                    return;
                                }
                                cb(NoError(), headers, response);
                            },
                            reactor, logger);
}

static void experiment_tcp_connect(Var<Entry> entry, SocketList sockets,
                                   Callback<Error> cb, Var<Reactor> reactor,
                                   Var<Logger> logger) {

    int socket_count = sockets.size();
    Var<int> sockets_tested(new int(0));
    // XXX this is very ghetto
    if (socket_count == 0) {
        cb(NoError());
        return;
    }

    auto handle_connect = [=](std::string ip, int port) {
        return [=](Error err, Var<net::Transport> txp) {
            *sockets_tested += 1;
            bool close_txp = true;
            Entry result = {
                {"ip", ip},
                {"port", port},
                {"status",
                 {{"success", nullptr},
                  {"failure", nullptr},
                  {"blocked", nullptr}}},
            };

            if (!!err) {
                logger->info("web_connectivity: failed to connect to %s:%d",
                             ip.c_str(), port);
                result["status"]["success"] = false;
                result["status"]["failure"] = err.as_ooni_error();
                close_txp = false;
            } else {
                logger->info("web_connectivity: success to connect to %s:%d",
                             ip.c_str(), port);
                result["status"]["success"] = true;
                result["status"]["blocked"] = false;
            }
            (*entry)["tcp_connect"].push_back(result);
            if (socket_count == *sockets_tested) {
                if (close_txp == true) {
                    txp->close([=] { cb(NoError()); });
                } else {
                    cb(NoError());
                }
            } else {
                if (close_txp == true) {
                    // XXX optimistic closure
                    txp->close([=] {});
                }
            }
        };
    };

    for (auto socket : sockets) {
        std::string address = socket.first;
        int port = socket.second;
        Settings connect_options;
        connect_options["host"] = address;
        connect_options["port"] = port;
        connect_options["net/timeout"] = 10.0;
        templates::tcp_connect(connect_options, handle_connect(address, port),
                               reactor, logger);
    }
}

static void experiment_dns_query(
    Var<Entry> entry, std::string hostname, std::string nameserver,
    Callback<Error, std::vector<std::string>> callback, Settings options,
    Var<Reactor> reactor, Var<Logger> logger) {

    if (net::is_ip_addr(hostname)) {
        // Don't perform DNS resolutions if it's an IP address
        // XXX This means we are not filling the entry
        std::vector<std::string> addresses;
        addresses.push_back(hostname);
        callback(NoError(), addresses);
        return;
    }

    templates::dns_query(
        entry, "A", "IN", hostname, nameserver,
        [=](Error err, Var<dns::Message> message) {
            std::vector<std::string> addresses;
            if (err) {
                callback(err, addresses);
                return;
            }
            for (auto answer : message->answers) {
                if (answer.ipv4 != "") {
                    addresses.push_back(answer.ipv4);
                } else if (answer.hostname != "") {
                    addresses.push_back(answer.ipv4);
                } else {
                    /* Not yet implemented */ ;
                }
            }
            callback(NoError(), addresses);
        },
        options, reactor, logger);
}

void web_connectivity(std::string input, Settings options,
                      Callback<Var<Entry>> callback, Var<Reactor> reactor,
                      Var<Logger> logger) {
    options["http/max_redirects"] = 20;
    Var<Entry> entry(new Entry);
    // This is set from ooni test
    // (*entry)["client_resolver"] = nullptr;
    (*entry)["retries"] = nullptr;

    (*entry)["dns_consistency"] = nullptr;
    (*entry)["body_length_match"] = nullptr;
    (*entry)["body_proportion"] = 0.0;
    (*entry)["headers_match"] = nullptr;
    (*entry)["status_code_match"] = nullptr;
    (*entry)["title_match"] = nullptr;

    (*entry)["accessible"] = nullptr;
    (*entry)["blocking"] = nullptr;

    (*entry)["control_failure"] = nullptr;
    (*entry)["http_experiment_failure"] = nullptr;
    (*entry)["dns_experiment_failure"] = nullptr;

    (*entry)["tcp_connect"] = Entry::array();
    (*entry)["control"] = Entry({});

    if (!mk::startswith(input, "http://") &&
        !mk::startswith(input, "https://")) {
        // Similarly to ooni-probe also accept a list of endpoints
        input = "http://" + input;
    }

    ErrorOr<http::Url> url = mk::http::parse_url_noexcept(input);

    if (!url) {
        logger->warn("Invalid test url.");
        (*entry)["failure"] = url.as_error().as_ooni_error();
        callback(entry);
        return;
    }

    std::string hostname = url->address;
    std::string nameserver = options["nameserver"];
    if (nameserver != "") {
        logger->warn("web_connectivity: you're using the deprecated "
                     "'nameserver' option");
    }

    logger->info("web_connectivity: starting dns_query for %s",
                 hostname.c_str());

    // TODO: is this correct here to continue on errors?

    experiment_dns_query(
        entry, hostname, nameserver,
        [=](Error err, std::vector<std::string> addresses) {

            if (err) {
                logger->warn("web_connectivity: dns-query error: %s",
                             err.explain().c_str());
            }
            logger->info("web_connectivity: starting tcp_connect");

            SocketList socket_list;
            for (auto addr : addresses) {
                socket_list.push_back(std::make_pair(addr, url->port));
            }

            experiment_tcp_connect(
                entry, socket_list,
                [=](Error err) {

                    if (err) {
                        logger->warn("web_connectivity: tcp-connect error: %s",
                                     err.explain().c_str());
                    }

                    logger->info(
                        "web_connectivity: starting http_request to %s",
                        input.c_str());
                    experiment_http_request(
                        entry, input,
                        [=](Error err, http::Headers request_headers,
                            Var<http::Response> response) {

                            if (err) {
                                logger->warn(
                                    "web_connectivity: http-request error: %s",
                                    err.explain().c_str());
                            }

                            logger->info(
                                "web_connectivity: doing control request");
                            control_request(
                                request_headers, entry,
                                socket_list, input,
                                [=](Error err) {

                                    if (err) {
                                        logger->warn("web_connectivity: "
                                                     "control-request error: "
                                                     "%s",
                                                     err.explain().c_str());
                                    }

                                    logger->info("web_connectivity: comparing "
                                                 "control with experiment");
                                    compare_control_experiment(
                                        input, entry, response, addresses,
                                        options, logger);
                                    callback(entry);

                                },
                                options, reactor,
                                logger); // end control_request

                        },
                        options, reactor, logger); // end http_request

                },
                reactor, logger); // end tcp_connect

        },
        options, reactor, logger); // end dns_query
}

} // namespace ooni
} // namespace mk<|MERGE_RESOLUTION|>--- conflicted
+++ resolved
@@ -421,12 +421,6 @@
     options["http/url"] = url;
 
     /*
-<<<<<<< HEAD
-     * Only for web-connectivity, we want to allow any SSL protocol such
-     * that we can scan a more wide range of servers.
-     */
-    options["net/allow_ssl23"] = true;
-=======
      * Only for web-connectivity:
      *
      * - we want to allow any SSL protocol such that we can scan a
@@ -436,7 +430,6 @@
      */
     options["net/allow_ssl23"] = true;
     options["net/ssl_allow_dirty_shutdown"] = true;
->>>>>>> 10b7aa0b
 
     logger->debug("Requesting url %s", url.c_str());
     templates::http_request(entry, options, headers, body,
