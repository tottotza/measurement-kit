--- conflicted
+++ resolved
@@ -18,13 +18,8 @@
     resolver_lookup_impl(callback, settings, reactor, logger);
 }
 
-<<<<<<< HEAD
-/* static */ Var<GeoipCache> GeoipCache::thread_local_instance() {
-    static thread_local Var<GeoipCache> singleton(new GeoipCache);
-=======
 /* static */ SharedPtr<GeoipCache> GeoipCache::thread_local_instance() {
     static thread_local SharedPtr<GeoipCache> singleton(new GeoipCache);
->>>>>>> f90724ff
     return singleton;
 }
 
