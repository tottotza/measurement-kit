--- conflicted
+++ resolved
@@ -30,14 +30,6 @@
 
 static bool ip_in_fb_asn(Settings options, std::string ip) {
     std::string asn_p = options.get("geoip_asn_path", std::string{});
-<<<<<<< HEAD
-    auto geoip = GeoipCache::thread_local_instance()->get(asn_p);
-    ErrorOr<std::string> asn = geoip->resolve_asn(ip);
-    if (!!asn && asn.as_value() != "AS0") {
-        return asn.as_value().c_str() == FB_ASN;
-    }
-    return false;
-=======
     mkmmdb_uptr mmdb{mkmmdb_open_nonnull(asn_p.c_str())};
     if (!mkmmdb_good(mmdb.get())) {
         return false;
@@ -49,7 +41,6 @@
     std::string s = "AS";
     s += std::to_string(n);
     return s == FB_ASN;
->>>>>>> 91e8ed87
 }
 
 static void
@@ -225,7 +216,6 @@
             tcp_options["net/timeout"] = 10.0;
             templates::tcp_connect(tcp_options,
                 tcp_cb(service, ip, port, this_ip_consistent), reactor, logger);
-<<<<<<< HEAD
         }
     }
     // if ANY services are not DNS consistent, switch this to true
@@ -240,22 +230,6 @@
             (*entry)["facebook_dns_blocking"] = true;
         }
     }
-=======
-        }
-    }
-    // if ANY services are not DNS consistent, switch this to true
-    (*entry)["facebook_dns_blocking"] = false;
-    for (auto const &service_and_hostname : FB_SERVICE_HOSTNAMES) {
-        std::string service = service_and_hostname.first;
-        bool consistent =
-            !!(*entry)["facebook_" + service + "_dns_consistent"];
-        logger->info("service %s DNS consistency: %s", service.c_str(),
-                (!!consistent) ? "true" : "false");
-        if (!consistent) {
-            (*entry)["facebook_dns_blocking"] = true;
-        }
-    }
->>>>>>> 91e8ed87
 
 
 }
