--- conflicted
+++ resolved
@@ -28,11 +28,7 @@
 
     options["dns/nameserver"] = resolver_hostname;
     options["dns/port"] = resolver_port;
-<<<<<<< HEAD
-    options["dns/engine"] = "libevent";
-=======
     options["dns/engine"] = "libevent"; /* Ensure we use low level engine */
->>>>>>> 435a3c7e
     options["dns/attempts"] = 1;
 
     dns::query(query_class, query_type, query_name,
