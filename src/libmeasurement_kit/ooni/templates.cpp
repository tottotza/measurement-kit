// Part of measurement-kit <https://measurement-kit.github.io/>.
// Measurement-kit is free software. See AUTHORS and LICENSE for more
// information on the copying conditions.

#include <measurement_kit/ooni.hpp>

#include <event2/dns.h>

#include "../ooni/utils.hpp"

namespace mk {
namespace ooni {
namespace templates {

using namespace mk::report;

void dns_query(Var<Entry> entry, dns::QueryType query_type,
               dns::QueryClass query_class, std::string query_name,
               std::string nameserver, Callback<Error, Var<dns::Message>> cb,
               Settings options, Var<Reactor> reactor, Var<Logger> logger) {

    std::string engine = options.get("dns/engine", std::string{"system"});
    bool not_system_engine = engine != "system";
    uint16_t resolver_port = 0;
    std::string resolver_hostname;

<<<<<<< HEAD
=======
    Var<report::Entry> query_entry{new report::Entry};

>>>>>>> 10b7aa0b
    if (not_system_engine) {
        ErrorOr<net::Endpoint> maybe_epnt = net::parse_endpoint(nameserver, 53);
        if (!maybe_epnt) {
            reactor->call_soon([=]() { cb(maybe_epnt.as_error(), nullptr); });
            return;
        }
        resolver_port = maybe_epnt->port;
        resolver_hostname = maybe_epnt->hostname;
        options["dns/nameserver"] = resolver_hostname;
        options["dns/port"] = resolver_port;
        options["dns/attempts"] = 1;
<<<<<<< HEAD

    } else if (nameserver != "") {
        logger->warn("Explicit nameserver ignored with 'system' DNS engine");
=======
        (*query_entry)["resolver_hostname"] = resolver_hostname;
        (*query_entry)["resolver_port"] = resolver_port;

    } else {
        if (nameserver != "") {
            logger->warn("Explicit nameserver ignored with 'system' DNS engine");
        }
        // ooniprobe sets them to null when they are not available
        (*query_entry)["resolver_hostname"] = nullptr;
        (*query_entry)["resolver_port"] = nullptr;
>>>>>>> 10b7aa0b
    }

    dns::query(query_class, query_type, query_name,
               [=](Error error, Var<dns::Message> message) {
                   logger->debug("dns_test: got response!");
<<<<<<< HEAD
                   Entry query_entry;
                   query_entry["engine"] = engine;
                   query_entry["resolver_hostname"] = resolver_hostname;
                   query_entry["resolver_port"] = resolver_port;
                   query_entry["failure"] = nullptr;
                   query_entry["answers"] = Entry::array();
=======
                   (*query_entry)["engine"] = engine;
                   (*query_entry)["failure"] = nullptr;
                   (*query_entry)["answers"] = Entry::array();
>>>>>>> 10b7aa0b
                   if (query_type == dns::MK_DNS_TYPE_A) {
                       (*query_entry)["query_type"] = "A";
                       (*query_entry)["hostname"] = query_name;
                   }
                   if (!error) {
                       for (auto answer : message->answers) {
                           if (query_type == dns::MK_DNS_TYPE_A) {
                               (*query_entry)["answers"].push_back(
                                   {{"ttl", answer.ttl},
                                    {"ipv4", answer.ipv4},
                                    {"answer_type", "A"}});
                           }
                       }
                   } else {
                       (*query_entry)["failure"] = error.as_ooni_error();
                   }
                   // TODO add support for bytes received
                   // (*query_entry)["bytes"] = response.get_bytes();
                   (*entry)["queries"].push_back(*query_entry);
                   logger->debug("dns_test: callbacking");
                   cb(error, message);
                   logger->debug("dns_test: callback called");
               },
               options, reactor);
}

void http_request(Var<Entry> entry, Settings settings, http::Headers headers,
                  std::string body, Callback<Error, Var<http::Response>> cb,
                  Var<Reactor> reactor, Var<Logger> logger) {

    (*entry)["agent"] = "agent";
    (*entry)["socksproxy"] = nullptr;

    // Include the name of the agent, like ooni-probe does
    ErrorOr<int> max_redirects = settings.get("http/max_redirects", 0);
    if (!!max_redirects && *max_redirects > 0) {
        (*entry)["agent"] = "redirect";
    }

    if (settings.find("http/method") == settings.end()) {
        settings["http/method"] = "GET";
    }

    /*
     * XXX probe ip passed down the stack to allow us to scrub it from the
     * entry; see issue #1110 for plans to make this better.
     */
    std::string probe_ip = settings.get("real_probe_ip_", std::string{});
    auto redact = [=](std::string s) {
        if (probe_ip != "" && !settings.get("save_real_probe_ip", false)) {
            s = mk::ooni::scrub(s, probe_ip);
        }
        return s;
    };

    http::request(
        settings, headers, body,
        [=](Error error, Var<http::Response> response) {

            auto dump = [&](Var<http::Response> response) {
                Entry rr;

                if (!!error) {
                    rr["failure"] = error.as_ooni_error();
                } else {
                    rr["failure"] = nullptr;
                }

                /*
                 * Note: we should not assume that, if the response is set,
                 * then also the request will be set. The response should
                 * be allocated in all cases because that's what is returned
                 * by the callback, while the request may not be allocated
                 * when we fail before filling a response (i.e. when we
                 * cannot connect). For sure, the HTTP code should be made
                 * less unpredictable, but that's not a good excuse for not
                 * performing sanity checks also at this level.
                 *
                 * See <measurement-kit/measurement-kit#1169>.
                 */
                if (!!response && !!response->request) {
                    /*
                     * Note: `probe_ip` comes from an external service, hence
                     * we MUST call `represent_string` _after_ `redact()`.
                     */
                    for (auto pair : response->headers) {
                        rr["response"]["headers"][pair.first] =
                            represent_string(redact(pair.second));
                    }
                    rr["response"]["body"] =
                        represent_string(redact(response->body));
                    rr["response"]["response_line"] =
                        represent_string(redact(response->response_line));
                    rr["response"]["code"] = response->status_code;

                    auto request = response->request;
                    // Note: we checked above that we can deref `request`
                    for (auto pair : request->headers) {
                        rr["request"]["headers"][pair.first] =
                            represent_string(redact(pair.second));
                    }
                    rr["request"]["body"] =
                        represent_string(redact(request->body));
                    rr["request"]["url"] = request->url.str();
                    rr["request"]["method"] = request->method;
                    rr["request"]["tor"] = {{
                        "exit_ip", nullptr
                    }, {
                        "exit_name", nullptr
                    }, {
                        "is_tor", false
                    }};
                }
                return rr;
            };

            if (!!response) {
                for (Var<http::Response> x = response; !!x; x = x->previous) {
                    (*entry)["requests"].push_back(dump(x));
                }
            } else {
                (*entry)["requests"].push_back(dump(response));
            }
            cb(error, response);
        },
        reactor, logger);
}

void tcp_connect(Settings options, Callback<Error, Var<net::Transport>> cb,
                 Var<Reactor> reactor, Var<Logger> logger) {
    ErrorOr<int> port = options["port"].as_noexcept<int>();
    if (!port) {
        cb(port.as_error(), nullptr);
        return;
    }
    if (options["host"] == "") {
        cb(MissingRequiredHostError(), nullptr);
        return;
    }
    net::connect(options["host"], *port, cb, options, reactor, logger);
}

} // namespace templates
} // namespace ooni
} // namespace mk<|MERGE_RESOLUTION|>--- conflicted
+++ resolved
@@ -24,11 +24,8 @@
     uint16_t resolver_port = 0;
     std::string resolver_hostname;
 
-<<<<<<< HEAD
-=======
     Var<report::Entry> query_entry{new report::Entry};
 
->>>>>>> 10b7aa0b
     if (not_system_engine) {
         ErrorOr<net::Endpoint> maybe_epnt = net::parse_endpoint(nameserver, 53);
         if (!maybe_epnt) {
@@ -40,11 +37,6 @@
         options["dns/nameserver"] = resolver_hostname;
         options["dns/port"] = resolver_port;
         options["dns/attempts"] = 1;
-<<<<<<< HEAD
-
-    } else if (nameserver != "") {
-        logger->warn("Explicit nameserver ignored with 'system' DNS engine");
-=======
         (*query_entry)["resolver_hostname"] = resolver_hostname;
         (*query_entry)["resolver_port"] = resolver_port;
 
@@ -55,24 +47,14 @@
         // ooniprobe sets them to null when they are not available
         (*query_entry)["resolver_hostname"] = nullptr;
         (*query_entry)["resolver_port"] = nullptr;
->>>>>>> 10b7aa0b
     }
 
     dns::query(query_class, query_type, query_name,
                [=](Error error, Var<dns::Message> message) {
                    logger->debug("dns_test: got response!");
-<<<<<<< HEAD
-                   Entry query_entry;
-                   query_entry["engine"] = engine;
-                   query_entry["resolver_hostname"] = resolver_hostname;
-                   query_entry["resolver_port"] = resolver_port;
-                   query_entry["failure"] = nullptr;
-                   query_entry["answers"] = Entry::array();
-=======
                    (*query_entry)["engine"] = engine;
                    (*query_entry)["failure"] = nullptr;
                    (*query_entry)["answers"] = Entry::array();
->>>>>>> 10b7aa0b
                    if (query_type == dns::MK_DNS_TYPE_A) {
                        (*query_entry)["query_type"] = "A";
                        (*query_entry)["hostname"] = query_name;
