--- conflicted
+++ resolved
@@ -204,11 +204,7 @@
         Settings options, SharedPtr<Reactor> reactor,
         SharedPtr<Logger> logger, Callback<Error> cb) {
     // a hostname is DNS inconsistent if ALL of its IPs are inconsistent.
-<<<<<<< HEAD
-    (*entry)["whatsapp_endpoints_dns_inconsistent"] = Entry::array();
-=======
     (*entry)["whatsapp_endpoints_dns_inconsistent"] = nlohmann::json::array();
->>>>>>> 91e8ed87
     // on first TCP success of a consistent IP, set to "ok".
     (*entry)["whatsapp_endpoints_status"] = "blocked";
     // all hostnames start here;removed upon a TCP success to a consistent IP
