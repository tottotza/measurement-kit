--- conflicted
+++ resolved
@@ -160,10 +160,6 @@
         bev, nullptr, nullptr, mk_bufferevent_on_event,
         new Callback<Error, bufferevent *>(
             [cb, logger, hostname](Error err, bufferevent *bev) {
-<<<<<<< HEAD
-                logger->debug("connect ssl... callback (error: %d)", err.code);
-=======
->>>>>>> f90724ff
                 ssl_st *ssl = bufferevent_openssl_get_ssl(bev);
 
                 if (err) {
@@ -221,10 +217,6 @@
                 if (settings.find("net/ca_bundle_path") != settings.end()) {
                     cbp = settings.at("net/ca_bundle_path");
                 }
-<<<<<<< HEAD
-                logger->debug("ca_bundle_path: '%s'", cbp.c_str());
-=======
->>>>>>> f90724ff
                 ErrorOr<SSL *> cssl = libssl::Cache<>::thread_local_instance()
                     .get_client_ssl(cbp, address, logger);
                 if (!cssl) {
