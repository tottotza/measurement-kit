// Part of Measurement Kit <https://measurement-kit.github.io/>.
// Measurement Kit is free software under the BSD license. See AUTHORS
// and LICENSE for more information on the copying conditions.

#include "src/libmeasurement_kit/nettests/runnable.hpp"
#include "src/libmeasurement_kit/ooni/nettests.hpp"

namespace mk {
namespace nettests {

<<<<<<< HEAD
TelegramTest::TelegramTest() : BaseTest() {
    runnable.reset(new TelegramRunnable);
    runnable->test_name = "telegram";
    runnable->test_version = "0.0.2";
    runnable->needs_input = false;
=======
TelegramRunnable::TelegramRunnable() noexcept {
    test_name = "telegram";
    test_version = "0.0.2";
    needs_input = false;
>>>>>>> 91e8ed87
}

void TelegramRunnable::main(std::string /*input*/, Settings options,
                            Callback<SharedPtr<nlohmann::json>> cb) {
    ooni::telegram(options, cb, reactor, logger);
}

} // namespace nettests
} // namespace mk<|MERGE_RESOLUTION|>--- conflicted
+++ resolved
@@ -8,18 +8,10 @@
 namespace mk {
 namespace nettests {
 
-<<<<<<< HEAD
-TelegramTest::TelegramTest() : BaseTest() {
-    runnable.reset(new TelegramRunnable);
-    runnable->test_name = "telegram";
-    runnable->test_version = "0.0.2";
-    runnable->needs_input = false;
-=======
 TelegramRunnable::TelegramRunnable() noexcept {
     test_name = "telegram";
     test_version = "0.0.2";
     needs_input = false;
->>>>>>> 91e8ed87
 }
 
 void TelegramRunnable::main(std::string /*input*/, Settings options,
