--- conflicted
+++ resolved
@@ -8,18 +8,10 @@
 namespace mk {
 namespace nettests {
 
-<<<<<<< HEAD
-FacebookMessengerTest::FacebookMessengerTest() : BaseTest() {
-    runnable.reset(new FacebookMessengerRunnable);
-    runnable->test_name = "facebook_messenger";
-    runnable->test_version = "0.0.2";
-    runnable->needs_input = false;
-=======
 FacebookMessengerRunnable::FacebookMessengerRunnable() noexcept {
     test_name = "facebook_messenger";
     test_version = "0.0.2";
     needs_input = false;
->>>>>>> 91e8ed87
 }
 
 void FacebookMessengerRunnable::main(std::string /*input*/, Settings options,
