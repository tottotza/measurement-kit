// Part of measurement-kit <https://measurement-kit.github.io/>.
// Measurement-kit is free software. See AUTHORS and LICENSE for more
// information on the copying conditions.

#include <measurement_kit/cmdline.hpp>
#include <measurement_kit/ndt.hpp>

#include <string.h>

#include <iostream>

namespace mk {
namespace cmdline {
namespace ndt {

using namespace mk::ndt;

static const char *kv_usage =
<<<<<<< HEAD
  "usage: measurement_kit ndt [-v] [-C /path/to/ca.bundle] [-p port]\n"
  "                           [-T download|download-ext|none|upload] [host]\n";
=======
    "usage: measurement_kit ndt [-nv] [-C /path/to/ca.bundle] [-p port]\n"
    "                           [-T download|none|upload] [host]\n";
>>>>>>> 425aa258

int main(const char *, int argc, char **argv) {

    NdtTest test;
    int ch;
<<<<<<< HEAD
    int test_suite = 0;
    while ((ch = getopt(argc, argv, "C:p:T:v")) != -1) {
=======
    while ((ch = mkp_getopt(argc, argv, "C:np:T:v")) != -1) {
>>>>>>> 425aa258
        switch (ch) {
        case 'C':
            test.set_options("net/ca_bundle_path", mkp_optarg);
            break;
        case 'n':
            test.set_options("no_collector", true);
            break;
        case 'p':
            test.set_options("port", mkp_optarg);
            break;
        case 'T':
<<<<<<< HEAD
            if (strcmp(optarg, "download") == 0) {
                test_suite |= MK_NDT_DOWNLOAD;
            } else if (strcmp(optarg, "download-ext") == 0) {
                test_suite |= MK_NDT_DOWNLOAD_EXT;
            } else if (strcmp(optarg, "none") == 0) {
                test_suite = 0;
            } else if (strcmp(optarg, "upload") == 0) {
                test_suite |= MK_NDT_UPLOAD;
=======
            if (strcmp(mkp_optarg, "download") == 0) {
                test.set_options("test_suite", MK_NDT_DOWNLOAD);
            } else if (strcmp(mkp_optarg, "none") == 0) {
                test.set_options("test_suite", 0);
            } else if (strcmp(mkp_optarg, "upload") == 0) {
                test.set_options("test_suite", MK_NDT_UPLOAD);
>>>>>>> 425aa258
            } else {
                warn("invalid parameter for -T option: %s", mkp_optarg);
                exit(1);
            }
            break;
        case 'v':
            test.increase_verbosity();
            break;
        default:
            std::cout << kv_usage;
            exit(1);
        }
    }
    argc -= mkp_optind;
    argv += mkp_optind;

    // If the user expressed preference force test suite, otherwise the
    // code would use the default test suite (download|upload).
    if (test_suite != 0) {
        test.set_options("test_suite", test_suite);
    }

    if (argc > 1) {
        std::cout << kv_usage;
        exit(1);
    } else if (argc == 1) {
        test.set_options("address", argv[0]);
    }

    test
        .set_options("geoip_country_path", "GeoIP.dat")
        .set_options("geoip_asn_path", "GeoIPASNum.dat")
        .run();

    return 0;
}

} // namespace ndt
} // namespace cmdline
} // namespace mk<|MERGE_RESOLUTION|>--- conflicted
+++ resolved
@@ -16,24 +16,15 @@
 using namespace mk::ndt;
 
 static const char *kv_usage =
-<<<<<<< HEAD
-  "usage: measurement_kit ndt [-v] [-C /path/to/ca.bundle] [-p port]\n"
+  "usage: measurement_kit ndt [-nv] [-C /path/to/ca.bundle] [-p port]\n"
   "                           [-T download|download-ext|none|upload] [host]\n";
-=======
-    "usage: measurement_kit ndt [-nv] [-C /path/to/ca.bundle] [-p port]\n"
-    "                           [-T download|none|upload] [host]\n";
->>>>>>> 425aa258
 
 int main(const char *, int argc, char **argv) {
 
     NdtTest test;
     int ch;
-<<<<<<< HEAD
     int test_suite = 0;
-    while ((ch = getopt(argc, argv, "C:p:T:v")) != -1) {
-=======
     while ((ch = mkp_getopt(argc, argv, "C:np:T:v")) != -1) {
->>>>>>> 425aa258
         switch (ch) {
         case 'C':
             test.set_options("net/ca_bundle_path", mkp_optarg);
@@ -45,7 +36,6 @@
             test.set_options("port", mkp_optarg);
             break;
         case 'T':
-<<<<<<< HEAD
             if (strcmp(optarg, "download") == 0) {
                 test_suite |= MK_NDT_DOWNLOAD;
             } else if (strcmp(optarg, "download-ext") == 0) {
@@ -54,14 +44,6 @@
                 test_suite = 0;
             } else if (strcmp(optarg, "upload") == 0) {
                 test_suite |= MK_NDT_UPLOAD;
-=======
-            if (strcmp(mkp_optarg, "download") == 0) {
-                test.set_options("test_suite", MK_NDT_DOWNLOAD);
-            } else if (strcmp(mkp_optarg, "none") == 0) {
-                test.set_options("test_suite", 0);
-            } else if (strcmp(mkp_optarg, "upload") == 0) {
-                test.set_options("test_suite", MK_NDT_UPLOAD);
->>>>>>> 425aa258
             } else {
                 warn("invalid parameter for -T option: %s", mkp_optarg);
                 exit(1);
