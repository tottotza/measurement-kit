--- conflicted
+++ resolved
@@ -117,14 +117,8 @@
     emit_error(sys_error);
 }
 
-<<<<<<< HEAD
 Connection::Connection(bufferevent *buffev, Var<Reactor> reactor, Var<Logger> logger)
         : EmitterBase(reactor, logger) {
-=======
-Connection::Connection(bufferevent *buffev, Var<Reactor> reactor,
-                       Var<Logger> logger)
-    : Emitter(logger), reactor(reactor) {
->>>>>>> 10b7aa0b
     this->bev = buffev;
 
     // The following makes this non copyable and non movable.
@@ -138,16 +132,9 @@
     }
     shutdown_called = true;
     bufferevent_setcb(bev, nullptr, nullptr, nullptr, nullptr);
-<<<<<<< HEAD
     reactor->call_soon([=]() {
         this->self = nullptr;
     });
-=======
-    disable_read();
-
-    close_cb = cb;
-    reactor->call_soon([=]() { this->self = nullptr; });
->>>>>>> 10b7aa0b
 }
 
 } // namespace libevent
