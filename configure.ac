--- conflicted
+++ resolved
@@ -3,11 +3,7 @@
 # and LICENSE for more information on the copying conditions.
 
 # Autoconf requirements
-<<<<<<< HEAD
-AC_INIT(measurement_kit, 0.7.2, bassosimone@gmail.com)
-=======
 AC_INIT(measurement_kit, 0.8.0-dev, bassosimone@gmail.com)
->>>>>>> f90724ff
 
 # information on the package
 AC_CONFIG_SRCDIR([Makefile.am])
