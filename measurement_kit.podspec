--- conflicted
+++ resolved
@@ -1,10 +1,6 @@
 Pod::Spec.new do |s|
   s.name = "measurement_kit"
-<<<<<<< HEAD
   s.version = "0.3.0-dev"
-=======
-  s.version = "0.2.8"
->>>>>>> 4ae4b9c2
   s.summary = "Portable network measurement library"
   s.author = "Simone Basso",
              "Arturo Filastò",
