<<<<<<< HEAD
# MeasurementKit 0.8.4 [2018-10-10]

- Make sure the entry contains the report ID

- Backport 00a6c46 from the master branch

- Update all easily updatable dependencies

# MeasurementKit 0.8.3 [2018-04-23]

- Remove iPhoneSimulator/i386
- Backport #1605 to stable branch

# MeasurementKit 0.8.2 [2018-04-12]

- Backport country flag into stable branch (#1548)
- Backport zesty EOL changes to stable branch (#1565)
- fix(`measurement_kit`): better check for optreset (#1559)
- Fix test checking for user IP scrubbing (#1585)
- build: sync built archs with master (#1586)
- Update dependencies (#1587)

# MeasurementKit 0.8.1 [2017-12-12]

- #1510: backport: IM test logic fixing (#1498)
- #1491: backport: fix(`getaddrinfo_async.hpp`)'s compiler warning (#1481)

# MeasurementKit 0.8.0 [2017-11-14]

- fix(dash): enforce random UUID (#1487)
- `base_test`: break circular ref, fix node bindings (#1484)

# MeasurementKit 0.8.0-beta.1 [2017-11-10]

- small fixes spotted during #1370 (#1477)
- worker: use parallelism 1 in default queue (#1475)

# MeasurementKit 0.8.0-beta [2017-11-10]

- fix(`tcp_connect` template): never pass null transport to callback (#1372)
- Repair failing regress tests (#1382)
- fix(cmake): define project name (#1383)
- refactor(master): partly revert moving headers around (#1380)
- refactor(common): clarify: poll{in,out} _once_ (#1381)
- fix(`collector_client`): recognize build number (#1388)
- fix(logger): force ofile flush for each entry (#1394)
- fix(README.md): mention make install and ldconfig (#1403)
- Fix for systems that don't support `thread_local` (#1404)
- Update dependencies for v0.8.0 (#1408)
- travis: improve build flags (#1409)
- fix(cli): flush stdout more consistently (#1438)
- version: expose version numbers (#1443)
- Add `test_squid_cache_manager` test to http invalid request line probes (#1433)
- Modularise cmake (#1386)
- Refactor libevent reactor (1/2) (#1446)
- OONI whatsapp tests plus @bassosimone changes (#1375)
- reactor: correctly deal with exception in child thread (#1445)
- nettests: prepare for API v1.0.0 (#1450)
- nettests: start deprecating some APIs  (#1451)
- fix(dash): work correctly with HTTP middleboxes (#1322)
- fix(cmd/whatsapp.cpp) compiler warning (#1455)
- feature(`raw_ptr`): smart pointer for raw C pointers (#1456)
- fix(runnable): don't pretty print entry (#1457)
- net: allow to override transport's bufferevent (#1458)
- refactor(`connect_base`): change arguments order
- feature(nettests): allow arbitrary annotations (#1459)
- feature: implement `find_location` as a free function (#1460)
- Measure data usage (#1463)
- Rename `raw_ptr` as `unique_ptr` (#1471)

# MeasurementKit 0.7.11 [2017-10-31]

- fix(`nettests/base_test.cpp`): unbreak nodejs bindings

# MeasurementKit 0.7.10 [2017-10-25]

- Exclude version.h.in from common.hpp includes

# MeasurementKit 0.7.9 [2017-10-25]

- Fix version in generated source tarball
- autogen.sh: don't install version.in
- more accurate comments in version.h.in

# MeasurementKit 0.7.8 [2017-10-25]

- version: expose version numbers

# MeasurementKit 0.7.7 [2017-10-24]

- fix(cli): flush stdout more consistently (#1438)

# MeasurementKit 0.7.6 [2017-10-05]

- Fix for systems that don't support `thread_local` (#1402)

# MeasurementKit 0.7.5 [2017-09-27]

- fix(logger): force ofile flush for each entry (#1394)

# MeasurementKit 0.7.4 [2017-09-25]

- fix(`collector_client`): recognize build number (#1388)
- Repair failing regress tests (#1382)

# MeasurementKit 0.7.3 [2017-09-21]

- fix(`tcp_connect1` template): never pass null transport to callback (#1372)

# MeasurementKit 0.8.0-alpha [2017-09-19]
=======
Since v0.9.0-alpha.10, the ChangeLog is not used anymore. Please see
https://github.com/measurement-kit/measurement-kit/releases.

# MeasurementKit 0.9.0-alpha.9 [2018-08-15]

- logger: fix progress when no handler is set

- regress: do not use the TRN M-Lab POD that is currently have
  issues and instead use the IAD POD

- api: clearly mark nettest.hpp as experimental

# MeasurementKit 0.9.0-alpha.8 [2018-08-11]

- ffi: allow for future different kind of tasks by making it clear that we
  are currently running nettest tasks

- ffi: remove `mk_task_start_ex()` that was optional complexity

- ffi: attempt to repair build with the MSVC compiler

# MeasurementKit 0.9.0-alpha.7 [2018-08-11]

- Move some useful C++ classes into the ffi.h header.

# MeasurementKit 0.9.0-alpha.6 [2018-08-05]

- Fix nit in nettest.hpp preventing SWIG generated code
  from compiling hence preventing an Android build.

# MeasurementKit 0.9.0-alpha.5 [2018-08-02]

- Restructure nettest.hpp to be more easily useable from iOS and
  possibly also from Android. Specifically, it turns out that
  having a different class (with different virtual methods) for
  each nettest is painful in that you need to duplicate code
  for handling common events. There are workarounds, but it is
  quite clear that the cleanest approach is probably to have
  a single class for running all tests. Subclass once and then
  use in different contexts. Especially because, apart from
  performance and websites events, all other events are always
  emitted by all classes. Plus, it's also easier.

# MeasurementKit 0.9.0-alpha.4 [2018-08-02]

- Be less strict with respect to option types because the old API is
  internally using strings to represent options, hence it does not
  matter the option type when we set the option's value, rather what
  rules is whether the option can be converted to the correct type
  when Measurement Kit is running. Fixes the old API on iOS.

# MeasurementKit 0.9.0-alpha.3 [2018-08-01]

- Use new collector implementation (#1639)

- Autogenerate C++11 API for using FFI API. This C++11 API is meant to
  be also processed by SWIG. It looks much more complete than the previous
  API meant for SWIG consumption, now removed (#1645)

# MeasurementKit 0.9.0-alpha.2 [2018-05-30]

- We have rewritten the existing API (nettests.hpp) in terms of the new
  FFI-friendly API (ffi.h), see #1630

- We have fixed a bug that prevented paths with spaces and more in
  general strings with spaces to be used, see #1631

- We have started using Google's sanitizers in CI builds, to make sure
  our code is more robuts with respect to a range of programming errors
  (e.g. memory errors, concurrency issues), see #1626

- We have finalized documentation of the ffi.h API, see #1627

- We have fixed all the places where MK was not compiling with MSVC, see #1624

- We have improved reliability on Windows, and implemented other minor fixes

# MeasurementKit 0.9.0-alpha.1 [2018-05-04]

- Since this release, you cannot use anymore the podfile included in this
  repository and you should use instead the podfile available at
  [measurement-kit/ios-libs](https://github.com/measurement-kit/ios-libs).

- Since this release, you cannot anymore (cross-)build dependencies or MK on
  the fly from this repository. Use [measurement-kit/script-build-unix](
  https://github.com/measurement-kit/script-build-unix) instead.

- Documentation has been updated, old documentation removed.

- We have update the build scripts to build with mingw-w64 with C++11
  support from macOS when this toolchain is available.

# MeasurementKit 0.9.0-alpha [2018-04-25]

- Make Measurement Kit work on Windows64 with Msys2
- Roll out a simpler API (see `ffi.h`)
- Start simplifying the cross build system
- Improve CMake build system and start using it in Travis
- Add simple Windows AppVeyory build using Msys2
- Make most header private, since now we have `ffi.h`
- IM tests logic fixing (#1498)
- http: include request on connection error (#1605)
- Update to libressl v2.6.4
- Update to GeoIP v1.6.12
- More fixes and smaller enhancements

# Measurement Kit 0.8.0-alpha [2017-09-19]
>>>>>>> 91e8ed87

- various small cleanups (#1286)
- cleanup(worker): rewrite with less abstraction (#1287)
- zap(libevent/listen): prototypal not well designed api (#1288)
- refactor(evdns): all code in single header (#1289)
- refactor(libevent): all connection in connection.hpp (#1290)
- libevent poller: refactor and improve (#1285)
- feature: teach cmake about CA bundle (#1291)
- feature: use newly added reactor's worker (#1292)
- fix(var.hpp): correct dupe in license comment (#1294)
- [ci skip] cmake: cosmetic changes (#1295)
- Bump version to v0.8.0-dev (#1298)
- feature(cmake): also build examples (#1299)
- fix(t/c/worker.cpp): silence compiler warning (#1301)
- rename(libevent): poller -> reactor (#1300)
- cleanup: remove all CI systems except travis (#1303)
- cleanup(t/c/worker.cpp): remove useless cast and comment (#1302)
- fix(README.md): use shields.io images (#1305)
- fix(test/nettests): avoid races and optimize duration (#1304)
- t/n/runnable.cpp: clang-format -i (#1306)
- fix(geoip): make cache thread local (#1314)
- Better life-cycle model for long-running tasks (#1297)
- .travis.yml: add -Werror to CXXFLAGS and CFLAGS (#1316)
- travis: make sure we honour -Werror for C++ (#1318)
- fix(*): use `gpg` rather than `gpg2` (#1320)
- Revert "fix(geoip): make cache thread local (#1314)" (#1321)
- fix(geoip): make cache thread local (#1323)
- fix(geoip): remove all refs to GeoLiteCity (#1326)
- fix(libevent): better initialize once code (#1325)
- Update to Catch v1.10.0 (#1327)
- ssl: refactor for readability, fix thread safety (#1313)
- Update tls_verify to v1.19 (#1328)
- Make logging more clear and less redundant (#1329)
- fix: ios build (#1331)
- Add facebook_messenger test (#1332)
- fix(test): use cURL CA (#1335)
- ooni: add support for CNAME (#1333)
- Simple refactoring of common (#1341)
- fix(doc): parallel is not public anymore (#1342)
- [ci skip] fix(.clang-format): set continuation indent to zero (#1344)
- Implement OONI telegram test (#1191)
- feature(http): implement `ignore_body' setting (#1348)
- cleanup(common): make utils private (#1349)
- refactor(common): expose private headers as details (#1350)
- cleanup(delegate): is an implementation detail (#1351)
- tweak facebook and telegram tests (#1347)
- cleanup(reactor): remove free functions (#1346)
- cleanup: simplify lexical_cast and settings (#1352)
- cleanup: citrus is actually part of common (#1353)
- refactor: rename Var => SharedPtr (#1354)
- cleanup(error): make error simpler to use (#1356)
- fix(e/n/connect.cpp): use the custom reactor (#1357)
- cleanup(reactor): proactor-friendly socket poll funcs (#1358)
- refactor(logger): publicly expose just an interface (#1359)
- refactor(common): reduce amount of inline code (#1360)
- refactor(json): export nlohmann::json throuh mk::Json (#1361)
- feature(documentation): revamp documentation for common (#1362)
- fix(response_parser): stop parsing after first message  (#1363)
- fix(http/request.cpp): more efficient ignore_body (#1364)
- Implement OONI's captiveportal tests (#1272)
- fix(upgrade): correctly deal with upgrade (#1365)
- web_connectivity: add test for mail.voila.fr (#1367)
- dns: make sure callbacks are delayed (#1368)

# MeasurementKit 0.7.2 [2017-09-13]

- fix(`async_runner`): prevent MT race
- fix(test): use cURL CA (#1335)

# MeasurementKit 0.7.1 [2017-09-05]

- fix(*): use `gpg` rather than `gpg2` (#1320)
- fix(geoip): make cache thread local (#1323)
- Update to Catch v1.10.0 (#1327)
- backport: ssl: refactor [...], fix thread safety (#1313)
- Update tls_verify to v1.19 (#1328)
- fix: ios build (#1331)

# MeasurementKit 0.7.0 [2017-08-05]

- build/ios/archive-library: fix version number
- orchestrate.cpp: serialize also language (#1282)
- ndt: make test progress more smooth
- runnable: stop time tests with 10% tolerance
- Add more parameters to dash
- fix(http): re-renable previously disabled tests

# MeasurementKit 0.7.0-beta [2017-07-17]

- Cherry picks from v0.7.0-beta branch (#1278)
- Fix: ssl verify errors (#1279)
- docker: use libc++ with clang (#1275)
- Integration branch for v0.7.0-beta (#1271)

# MeasurementKit 0.7.0-alpha.3 [2017-07-11]

- cmake: Fix build and register tests as such (#1267)
- var: inherit -> compose (fix android build)
- Fix Android build warnings
- Allow to pass nettests input from command line (#1273)
- connect: simplify access to connect-time stats (#1261)
- Implement Neubot's DASH test (#769)
- docker: exclude `builtin` from coveralls
- FIX test/http/request.cpp for hustmail
- REPAIR test/http/request.cpp build

# MeasurementKit 0.7.0-alpha.2 [2017-06-28]

- Add public API to get platform name
- Simple implementation of fcompose() (#1262)
- orchestration: guess params and other improvements (#1260)
- orchestrator: do not write on disk (#1263)
- `s/contact_bouncer/query_bouncer/`
- [ci skip] update docs
- travis: only build using docker (#1264)
- Cleanup API for v0.7 (#1265)
- Cleanup/move all headers (#1266)

# MeasurementKit 0.7.0-alpha.1 [2017-06-11]

- Implement DNS "ping" (#1256)
- Initial implementation of orchestrator (#1258)

# MeasurementKit 0.7.0-alpha [2017-06-01]

Note: 0.6.x was branched off stable. The release before this release
is therefore v0.5.0-alpha.

- Fix coveralls badge (#1190)
- Allow writing report on the stdout (#1199)
- Bump version number to v0.7.0-dev (#1201)
- Sync master with stable (#1213, #1224, #1236)
- Fix failing regress tests (#1222)
- Force non-strict HTTP parser (#1225)
- Use SSLv2 and SSLv3 with `web_connectivity` (#1228)
- Cherry pick nodejs/http-parser#364 (#1227)
- Changes to logger suggested by @darkk (#1230)
- Remove all refs to `oldstable`
- dns: make system resolver truly async (#1234)
- We don't actually need ReturnType (#1239)
- dns: split dns.hpp into several headers (#1241)
- common/worker.cpp: Fix a possible race condition
- dns: common impl for `query_{class,type}` (#1242)
- Start using bouncer (#1016)
- Start requiring move semantic for callbacks (#1244)
- runner: allow to run arbitrary tasks (#1249)
- Further refine the runner model (#1251)
- Add support for parsing ISO8601
- `parse_iso6801_utc`: add docs and more tests
- Improve our json processing capabilities (#1253)
- d/a/h/request.md: reindent and improve (#1254)
- Fix `json_*_process_and_filter_errors()`
- http/request: start adding JSON helpers
- http/request: finish off json helpers
- json helpers: Fix the order of arguments
- ndt: do not abort if a test phase fails
- Fix bouncer address

# MeasurementKit 0.6.6 [2017-05-15]

- n/connect.cpp: compile with libevent v2.0.x
- logger: stop using deprecated `MK_LOG_JSON`
- improve documentation
- fix t/h/request.cpp regress test
- e/h/request.cpp: fix usage string
- `connect_impl`: Fix regression added in 95e834e9e2

# MeasurementKit 0.6.5 [2017-05-14]

- Reveal SSL "dirty shutdown" errors
- `web_connectivity`: allow dirty SSL shutdown
- e/h/request.cpp: support custom CA bundle
- h/request.cpp: remove a lie
- l/connection.cpp: tweak debug message

# MeasurementKit 0.6.4 [2017-05-14]

- Add script to pretty print a report
- `dns_injection` MUST use libevent engine
- runable.cpp: don't create a null `input_` entry
- `dns_injection`: force timeout to be 3.0 s
- nettests: add support for UUID4
- runnable: make sure empty input becomes null entry
- runnable: add more missing entry fields
- runnable: start adding support for test-helpers
- runnable: add empty `input_hashes` entry
- `http_invalid_request_line`: add backend to result
- runnable.cpp: remove unneeded `input_` hack
- `http_invalid_request_line`: better error reporting
- `multi_ndt`: allow upload during single stream
- Sync `tcp_connect` with ooni-probe
- net/connect: make error result more precise
- ooni/templates: agent consistent w/ ooniprobe
- `web_connectivity`: add support for backend
- Further improve `web_connectivity` report

# MeasurementKit 0.6.3 [2017-05-12]

- test: use DNS libevent engine where needed

- Add script to create iOS binaries archive

# MeasurementKit 0.6.2 [2017-05-12]

- By default use the system engine also in `stable`

# MeasurementKit 0.6.1 [2017-05-12]

- Use also SSLv3 and SSLv3 with `web_connectivity` (#1228)
- Cherry pick nodejs/http-parser#364 (#1227)
- Reliability fixes for web connectivity (#1230)

# MeasurementKit 0.6.0 [2017-05-09]

- Fix iOS build (#1206)
- cocoapod: if possible download precompiled binary (#1207)
- Backport command line improvements from master (#1211)
- Be more precise with version numbers (#1212)
- Sync stable with oldstable branches (#1214, #1221)
- Update to catch v1.9.3 and adjust regress tests (#1215)
- Backport regress test fix from master (see #1222)

# MeasurementKit 0.6.0-beta [2017-05-02]

- Backport build system changes from master
- Sync files in top-level directory with master
- Backport test/net/connect.cpp fix for libevent-2.1
- Add NOTICE file, forgotten in previous PR
- Manually resolve ChangeLog.md conflict
- Add `node_modules` to .gitignore
- Backport `MK_MOCK()` simplification from master
- Backport HHFM and meek tests from master
- Also update .gitignore

# MeasurementKit 0.4.4 [2017-05-02]

- Disable test for bacardi.com
- Backport #1186 to stable branch
- Update to latest stable dependencies
- Backport #1163 to stable branch
- Backport #1179 to stable branch

# MeasurementKit 0.5.0-alpha [2017-04-11]

- Force the library to use the system resolver (#972)
- Add OONI bouncer support (#967)
- Refine and finish bouncer implementation (#1014)
- Add documentation for OONI's bouncer (#1032)
- Move dns resolution function from net to dns (#1022)
- Simple refactoring of system resolver (#1040)
- Forward port patch #1066 to master (#1067)
- build/dependency: implement quick git clone (#1068)
- build/dependency: factor more operations (#1069)
- Start cleaning up docker build system (#1070)
- Finish cleaning up docker build system (#1071)
- README.md: attempt to fix coveralls badge (#1072)
- travis: conditional build depending on branch (#1074)
- More cleanups of the CI subsystem (#1075)
- Increase code coverage a bit (#1036)
- Attempt to fix issue with case sensitive drive (#1076) (#1077)
- Backport simple hotfixes from #1017 (#1091)
- Tweak build/ios/cross (#1094)
- http: extract interesting stuff from #929 (#1095)
- Repair regress tests (#1117)
- Tweak README.md and ChangeLog.md (#1119)
- Fix uninitialized values according to Valgrind (#1118)
- Remove bashism (#1145)
- configure.ac: add /usr/local by default on macOS (#1151)
- test/net/connect.cpp: libevent 2.1.8 compat (#1152)
- Make Transport more OO (#1153)
- net: move most close logic in emitter (#1154)
- ooni/templates http: include all request/responses (#1149)
- replace short PGP key fingerprint with long one (#1157)
- Refactor cmdline to have OONI-like interface (#1156)
- net: further tweak the transport model (#1155)
- Repair broken test/ooni/utils.cpp (#1164)
- Fix `unknown_failure 3` bug (#1162)
- Repair regress tests after travis failure (#1166)
- build/ci/travis: fix branch name detection logic (#1167)
- http: refactor redirect logic (#1168)
- ooni/template.cpp: don't assume `!!response->request` (#1170)
- Finish fixing travis branch handling (#1171)
- common: add {start,end}swith (#1172)
- http::Response: init numbers to know value (#1174)
- http: treat EOF instead of response as error (#1175)
- Fix embarassing mk::endswith() bug (#1173)
- Fix `unknown_error_3009` bug (#1176)
- Fix report/entry.hpp w/ new NDK, nlohmann::json (#1177)
- Only run coveralls if we know the token (#1181)
- meek fronting nettest (#1141)
- Update to nlohmann/json v2.1.1 (#1179)
- mock.hpp: reduce implicit `MK_MOCK_NAMESPACE` magic (#1142)
- Start updating dependencies: the easy part (#1163)
- Update valgrind suppression files (#1186)
- Build and archive dependencies separately (#1185)
- Update README, license, badges (#1188)
- Refactor and improve build scripts (#1017)
- HTTP header fields manipulation test (#1146)

# MeasurementKit 0.4.3 [2017-03-14]

- Backport 5d88cf9ff (#1177) to stable branch

# MeasurementKit 0.4.2 [2017-03-12]

- Backport #1162: fix `unknown_failure 3` bug
- Backport #1163: repair regress tests after travis failure
- Backport #1164: repair broken test/ooni/utils.cpp
- Backport #1168: http: refactor redirect logic
- Backport #1170: ooni/template.cpp: don't assume `!!response->request`
- Backport #1172 and #1173: common: add {start,end}swith
- Backport #1174: http::Response: init numbers to known value
- Backport #1175: http: treat EOF-instead-of-response as error
- Backport #1176: Fix `unknown_error_3009` bug

# MeasurementKit 0.4.1 [2017-03-02]

- Backport #1149: ooni/templates http: include all request/responses

# MeasurementKit 0.4.0 [2017-02-13]

- Repair circle-ci build for stable (#1123)
- connect: support also ipv6 link local with scope (#1102)
- Fix gitlab on stable by using yakkety (#1133)
- Be more specific wrt connect() failure (#1126)
- Add a name to each error (#1134)

# MeasurementKit 0.4.0-beta.4 [2017-02-09]

- .gitlab-ci.yml: also build stable (#1122)
- http: fix EOF-implies-end-of-body logic (#1121)
- http: fix schema less redirect (#1124)

# MeasurementKit 0.4.0-beta.3 [2017-02-01]

- `ip_lookup()`: validate result as IP address (#1108)
- `web_connectivity`: do not `*request` unconditionally
- runnable: progress now accounts for `max_runtime`
- progress: also track opening/closing report
- The header key comparison MUST be done with the lowercase version
- Use std::transform to convert to lowercase
- Use transform also in another place

# MeasurementKit 0.4.0-beta.2 [2017-01-31]

- Start updating documentation for release 0.4.0 (#1082)
- report: Allow to specify application name and version (#1092)
- report: include the platform (#1093)
- Make sure http template produces good json (#1096)
- var.hpp: fix as() to use dynamic cast (#1090)
- test/net/connect.cpp: refactor to avoid global poller (#1099)
- connect: start fixing IPv6 addresses (#1100)
- net: start exposing network errors (#1101)
- Feature: NDT stats (#1089)
- Add regress tests for input processor (#1059)
- Use default backends when it makes sense (#1097)
- Propagate network errors (#1103)
- Fix: web connectivity segfault (#1107)
- `templates::http_request()`: scrub IP address (#1106)
- `web_connectivity`: pass headers to backend (#1111)

# MeasurementKit 0.4.0-beta.1 [2017-01-16]

- net: improve handling of address:port (#1079)
- `clang-format -i ooni/web_connectivity.cpp` (#1078)
- Attempt to fix issue with case sensitive drive (#1076)
- README.md: attempt to fix coveralls badge (#1073)
- travis: fix coveralls (#1066)

# MeasurementKit 0.4.0-beta [2017-01-13]

- Feature: recognize utf8 (#1062)
- Support for country-specific test lists (#1030)

# MeasurementKit 0.4.0-alpha.3 [2017-01-06]

- nettests: randomize input (#1029)
- Add workaround for Android with API < 21 (#1048)
- android build: simple changes backported from #1047 (#1049)
- More hotfix backports from #1047 (#1050)
- Fix API and ABI compatibility for old Androids (#1047)
- `system_resolver.hpp`: do not warn on getaddrinfo failure (#1055)

# MeasurementKit 0.4.0-alpha.2 [2016-12-28]

- runnable: implement `max_runtime` option (#1028)
- Fix libevent clock gettime (#1044)

# MeasurementKit 0.4.0-alpha.1 [2016-12-15]

- Improve `multi_ndt` entry format (#992)
- Fix: libressl ios build (#994)
- Refactor: ssl (#997)
- Write ssl context regress tests (#998)
- Implement mk::slurp() to read files at once (#996)
- BaseTest: add `on_logger_eof()` method (#1004)
- getaddrinfo: android dislikes `AI_V4MAPPED|AI_ALL` (#1005)
- logger: allow multiple `on_eof()` callbacks (#1006)
- runnable: allow multiple on-end callbacks (#1007)
- Use builtin CA file if CA file is missing and we're using libressl (#999)
- runnable: add `on_destroy()` callback (#1008)

# MeasurementKit 0.4.0-alpha [2016-12-07]

- cmdline.hpp: Use macros to simplify code (#858)
- Make `no_collector` / `no_file_report` options really usable (#860)
- Make sure filenames extension is .njson, not .json (#873)
- dns: pass logger to query() (#878)
- don't track njson files (#879)
- dns.hpp: pass a `Var<Message>` to the callback (#862)
- ssl: handle errors using callbacks not exceptions (#789)
- Start moving libevent code into a specific folder (#891)
- More abstract reactor API (#894)
- reactor: move more code from poller to here (#895)
- More reactor-related cleanups (#896)
- More maintenance of reactor and poller (#897)
- net: measure connect time during connect (#899)
- Prepare for required successful build only on travis (#902)
- ndt: multi stream test (#710)
- Implement and use `reactor->pollfd()` (#898)
- Add support for submitting reports via cloudfronted collectors (#907)
- http/request: don't redirect if `*max_request <= 0` (#910)
- Log dns debug to the correct logger (#912)
- travis: valgrind: update openssl.supp (#928)
- Move cmdline in src/measurement_kit (#930)
- collector_client.hpp: remove backward compat stuff (#931)
- version: use C linkage function (#932)
- Reactor should come before logger in function args (#933)
- ndt: exchange reactor and logger arguments (#934)
- reactor.hpp: add missing header (#936)
- Do not use `using namespace` in public headers (#937)
- Refactoring of the nettests layer (#938)
- nettests: move code from headers to .cpp files (#939)
- runner: hide implementation details (#940)
- net_test: less inline functions (#941)
- Merge net_test.hpp and ooni_test.hpp (#942)
- ooni_reporter: fix layers violation (#943)
- Divide net_test in base_test and runnable (#944)
- nettests: more refactoring (#945)
- Feature: ignore collector errors (#946)
- Move ooni_reporter in report module (#947)
- nettests: pass `Var<Entry>` to callback (#948)
- nettests: run() now uses the current thread (#949)
- dns: enums that should not conflict with windows (#951)
- Resolve hosts using the system resolver (#918)
- Support IPv6 link-local resolver (#915)
- logger: add callback for JSON encoded events (#956)
- ndt: print progress of the test (#958)
- Make sure we always store and submit report-id (#950)
- ndt: allow to specify alternative mlabns tool (#959)
- Move network utils code in net directory (#960)
- Always disable the Nagle algorithm (#961)
- Set CFLAGS et al. in configure (#963)
- Improve cmake for Unix (#965)
- Implement single+multiple stream NDT test (#968)
- Update dependencies for v0.4.0 (#982)
- Implement ooni resources downloader (#811)
- Improve the CMakeLists.txt file (#983)

# MeasurementKit 0.3.9 [2016-12-04]

- Revert "Add workaround for macOS"

# MeasurementKit 0.3.8 [2016-12-04]

- Make sure --disable-traceroute actually works
- Add workaround for macOS

# MeasurementKit 0.3.7 [2016-12-02]

- Allow to quickly disable traceroute

# MeasurementKit 0.3.6 [2016-12-01]

- http/request: don't redirect if `*max_request <= 0` (#908)
- Log dns debug to the correct logger (#912) (#914)
- web-connectivity: log errors (#916)
- bufferevent: use `BEV_OPT_DEFER_CALLBACKS` (#924)
- Fix several warnings (#926)
- `ooni_reporter.cpp`: make sure we submit report id (#927)

# MeasurementKit 0.3.5 [2016-11-01]

- a few `web_connectivity` fixes (#880, #889, #890)
- fix progress in emitted progress json (#886)

# MeasurementKit 0.3.4 [2016-10-28]

- switch test collector to b.collector.test.ooni.io (#880)
- remove `./build/android/library` (#870)
- fixing `web_connectivity` bug #867

# MeasurementKit 0.3.3 [2016-10-23]

- `connect.cpp`: increase default net/timeout (#872)
- `web_connectivity`: set the accessible key (#871)
- Make `no_collector`/`no_file_report` really usable (#859)

# MeasurementKit 0.3.2 [2016-10-03]

- `ooni_test`: continue even if we cannot submit an entry
- for testing use the discarding https collector deployed on heroku
- clanups and other small changes
- update android and ios to compile using latest dependencies

# MeasurementKit 0.3.1 [2016-10-03]

- update dependencies (yes, I was optimistic yesterday)

# MeasurementKit 0.3.0 [2016-10-02]

We are now entering in stable land. There are some outstanding issues
like making sure dependencies are up to date and that documentation is
in sync with code, but we can take care of those in subsequent patch
releases, if needed. We have been testing this version of MK for quite
a while now, and it really looks like good.

Compared to previous 0.3.0-beta.3, this release includes some goodies
from master that are very inlikely to impact on stability. Namely:

- flesh out basic contribution guide (#819)
- backport simple portability changes from #820 (#821)
- report: allow to pretty print entry (#825)
- very lite refactoring of runner (#826)

# MeasurementKit 0.3.0-beta.3 [2016-09-19]

- ooni: refactor geoip to cache openned databases (#809)
- reduce tarball size by not shipping geoip
- ooni: allow caller to set probe_{ip,asn,cc} (#816)
- ooni: fix regress by changing collector-url

# MeasurementKit 0.3.0-beta.2 [2016-09-15]

- ooni: allow to disable collector
- geoip: skip compiling binaries
- ooni: count entries and emit progress
- ooni: allow to optionally avoid writing reports to disk
- http: put geoip databases in current working dir
- *: make sure all errors are named Error

# MeasurementKit 0.3.0-beta.1 [2016-09-01]

- Improve .gitignore
- Merge stable branch into release/v0.3.0 branch
- Fix build with --disable-integration-tests

# MeasurementKit 0.3.0-beta [2016-08-31]

- autogen.sh: don't list embedded-mk as dependency (#796)
- teach acinclude.m4 to use brew's OpenSSL (#797)
- sketch out cmake build system (mainly for Windows) (#798)
- implement incremental ooni collector (#765)
- run OONI tests in parallel (#768)

# MeasurementKit 0.2.9 [2016-08-31]

- Make sure install.sh is included when we build release

# MeasurementKit 0.3.0-alpha.1 [2016-08-25]

- fix type of `getopt()` return value
- fix build for Android
- improve docs
- `net_test.hpp`: add `set_error_filepath()`
- change Android output archive name to be `measurement_kit-$version-android_jni${optional_build_version}.tag.bz2`

# MeasurementKit 0.3.0-alpha [2016-08-24]

- Add command line interface and also build binary executable
- Add OONI's web connectivity test
- Improve NDT test implementation: add support for waiting in queue, convert NDT into a real OONI test, fix way in which speed is measured
- `error.hpp`: allows to add an error a list of child errors
- add `fmap.hpp`: allows to map() over a vector
- `logger.hpp`: add EOF handler and allow to write logs on logfile, allow code to specify that the log message is in JSON format
- `net_test.hpp`: pass error to begin() and end(), add `on_entry` handler, add handlers for entering into `begin` and `end` states
- add `parallel.hpp`: allows to run functions in parallel and terminates only when all parallel functions have terminated (this interface is single threaded, not multi threaded, thus parallelism is only achieved when one function pauses waiting for I/O)
- add `range.hpp`: to generate numbers in a given range (such as in Python)
- `version.hpp`: add function to get library version
- `http.hpp`: implement following redirection and case-insensitive headers search
- `report/entry.hpp` now derives from nlohmann/json using public inheritance rather than private inheritance
- Update nlohmann/json.hpp to v2.0.2
- Update `tls_verify.c` to v1.15
- mlabns: allow to specify alternative mlabns base url
- net: add workarounds for when libevent's SSL bufferevents emit EOF before emitting data received before EOF, make emitter code more robust
- ooni: it is now possible to avoid saving autonomous system number and country code, add code to lookup the real IP address of the resolver, refactor code to use GeoIP APIs
- Update external dependencies versions
- Minor changes and bug fixes

# MeasurementKit 0.2.8 [2016-08-18]

- Updated dependencies
- Many improvements and changes in cross build scripts

# MeasurementKit 0.2.7 [2016-08-02]

- By default don't use OONI collector but the testing collector to avoid
  submitting integration tests results as OONI tests
- Update ChangeLog
- Bump patch version number

# MeasurementKit 0.2.6 [2016-07-31]

- Use OONI's default collector
- Update ChangeLog
- Bump patch version number

# MeasurementKit 0.2.5 [2016-07-13]

- Allow to `./configure --disable-integration-tests`
- Cherry pick 6d6f118e9 (fix TLS timeout bug)
- Bump patch version number

# MeasurementKit 0.2.4 [2016-07-10]

- Makefile.am: fix -release and -version-info flags
- bump path version number
- Add script to generate source package
- Use https collector by default
- Fix NDT example usage string

# MeasurementKit 0.2.3 [2016-07-08]

- make sure podspec uses up-to-date version number
- bump version number to v0.2.3

# MeasurementKit 0.2.2 [2016-07-08]

- document v0.2.1 release (I forgot to do that)
- properly bump version number (again, I forgot to do that)
- add script to automate release tasks
- and document v0.2.2 release

# MeasurementKit 0.2.1 [2016-07-08]

- use jessie64 rather than trusty64 in Vagrant file to make
  sure we work on debian stable
- make sure autogen.sh works ok on jessie64
- fix a bug that prevented headers to be installed when $DESTDIR
  wasn't specified

# MeasurementKit 0.2.0 [2016-06-30]

- autogen.sh: with -n do not use the network
- fix net/connect timeout
- update documentation for v0.2.0
- bump version to v0.2.0

# MeasurementKit 0.2.0-beta.2 [2016-06-19]

- http/request_serializer: allow custom path
- refactoring and small fixes
- common/net_test: removed misleading identifier() function
- common/utils: export time related utils functions
- ooni: merge DSL and Impl tests, use functions to implement tests (#677)
- ooni: avoid collisions in test file names
- common/net_test: file_path => filepath

# MeasurementKit 0.2.0-beta.1 [2016-06-08]

- `ip_lookup()`: allow custom settings, reactor, and logger (required
   by Android app)

# MeasurementKit 0.2.0-beta [2016-06-07]

- add initial NDT client implementation
- add more continuous integration providers using docker
- add support for setting default CA bundle path
- updated http-parser to v2.7.0
- updated Catch to v1.5.0
- add precompiled dependencies for Android and iOS
- upgrade Android build scripts to NDK r11c
- switch to use libevent's upstream repository instead of our fork
- peg GeoIP to v2.7.9 rather than using the master branch
- update libressl to v2.3.6
- add more documentation for common
- start updating existing docs
- migrate the tree to use templates to mock API calls
- rationalize HTTP and mlabns APIs
- rationalize OONI tests DSL API (this would probably break apps)
- add client for OONI report protocol
- make Delegate more convenient
- make Error way more robust and convenient, e.g. allow to chain errors
- use define to increase robustness of error definitions
- allow to pass flags to logger to convey extended semantic, e.g. state update
- add more helpful MOCK macros
- unify NetTest and NetTestDsl object models (OONI not yet ready for that)
- rename Poller as Reactor (more precise name); Poller is now a React implement.
- Reactor: add `loop_with_initial_event_and_connectivity`
- rename Async as Runner (more precise name)
- make Settings more useful
- add nlohmann/json as external header
- rewrite report::Entry using nlohmann/json via private inheritance
- FIX: make sure `readn()` never consumes too much stack
- export `report` headers as public API now that it uses `report::Entry`
- make sure we don't ignore possible errors when writing report
- remove unused, incomplete Tor controller
- downgrade minimum iOS platform from 9.0 to 7.1
- use `std::promise<>` and `std::future<>` for increased robustness
- Poller: make sure we ignore `SIGPIPE`
- significantly increase code coverage (now greater than 93%)
- make sure we handle `EPIPE`
- FIX: make sure OONI code produces spec compliant reports
- refactor OoniTestImpl replacing InputGenerator with much simpler code
- add to OONI support for geolookup and for automatically submitting reports

# MeasurementKit 0.2.0-alpha [2016-05-12]

We are not ready to declare a stable release yet, because tons of things still need love. However, we've reached a point where we could tag an alpha release. Too many changes, hence listing them in the order in which I see them when reading the huge diff since the previous stable release:

- autogenerate toplevel headers
- rewrite async
- add more functional programming abstractions
- allow to bind context to errors
- rename the Maybe object as ErrorOr
- remove evbuffer wrapper
- introduce lexical_cast
- use templates rather than Libs object to make code testable
- all global objects are now `Var<>` rather than raw pointers
- more granular logger levels
- make logger thread safe
- the Poller is now known as Reactor (but Poller is still an implementation of Reactor)
- removed code to manage global dns resolver, now each test sets its own resolver
- now Settings maps strings to most scalar types
- now it is possible to cast from `Var<BaseClass>` to `Var<DerivedClass>`
- rewritten dns code from scratch to increase memory safety
- rewritten http code from scratch to increase memory safety
- prefix settings with module name, to avoid conflicts
- implement client for mlabns
- remove TransportInterface, make Transport abstract and pass around `Var<Transport>`
- rewrite from scratch the connect flow to increase memory safety
- implement SSL transport
- verify SSL certificates
- allow to connect many socket at once
- migrated OONI code to use JSON rather than YAML (thus replacing yaml-cpp dependency with nlohmann/json)
- as a consequence of previous change, remove boost from dependencies
- implement GeoIP using the old rather than the new maxmind library (not all free database available for new library)
- removed most dependency from tree and rely now on the `./build/dependency` script
- add ./autogen.sh script to automatically generate parts of the tree that it would be otherwise tedious to maintain
- rewritten from scratch and significantly improved travis.yml
- added more example files
- moved the mobile subtree below build along with the new `./build/dependency` script
- added basic listener
- more cleanups and bug fixes

To speed up cross compiling, this release would also be the first release to contain bits of compiled code (e.g. libressl) that could be downloaded during the cross compilation process.

# MeasurementKit 0.1.2 [2016-02-04]
- cleanups and bug fixes

# MeasurementKit 0.1.1 [2016-01-13]
- allow to specify report file path for OONI tests
- add missing documentation
- add Vagrantfile
- mv ooni::NetTest ooni::NetTest to avoid confusion with common::NetTest
- misc fixes

# MeasurementKit 0.1.0 [2015-12-16]
- allow to clear DNS servers on Android and iOS
- doc: add examples and tutorials
- a few more small fixes here and there

# MeasurementKit 0.1.0-beta.4 [2015-12-12]
- http: avoid throwing runtime-error
- poller: add functions to manipulate default's evdns-base
- updated changelog file

# MeasurementKit 0.1.0-beta.3 [2015-12-09]
- readd documentation of private classes
- add support for mkdocs
- bugfix: make the Connection class non-copyable and non-movable
- fixes to simplify using cross-compiled android libraries
- make OONI tests set_verbose() accept a boolean value (true by default)
- improve iOS build system

# MeasurementKit 0.1.0-beta.2 [2015-12-07]
- install missing traceroute header
- shrink android build in size and create tarballs
- rename and simplify namespaces
    - rename measurement_kit to mk
    - remove namespace common
- update dependencies to latest version
- simplify transport usage
    - rename Transport to TransportInterface
    - reintroduce Transport as a proxy for Var<TransportInterface>
    - teach connect() to return Maybe<Transport>
- other minor changes

# MeasurementKit 0.1.0-beta.1 [2015-12-02]
- implemented code coverage using clang
- misc build system improvements
- make sure that dependencies headers do not appear in measurement-kit public headers
- fix build process to avoid installing dependencies headers for android
- ooni.hpp: more abstract api for running ooni tests (this changed the api of the ooni sublibrary)
- net.hpp: rename Buffer::foreach() to Buffer::for_each()
- net.hpp: modify Buffer::readline() to return Maybestd::string
- net.hpp: modify signature of Transport::on_data()
- net.hpp: modify signature of net::connect()
- common.hpp: add Async::global()
- common.hpp: implement the Maybe template
- moved many headers from include to src to make sure they are not part of the public api
- fix http-parser to throw common::Error subclasses on error
- net/stream.cpp: route common::Error exceptions received when reading/writing
- improve regress tests
- add more documentation

# MeasurementKit 0.1.0-alpha.1 [2015-11-21]
* Project name changed to MeasurementKit
* Most code has been rewritten using C++11
* Cleanup the API in:
    * common
    * dns
    * http
    * net
    * ooni
    * report
    * traceroute
* Implemented OONI tests:
    * dns injection
    * http invalid request line
    * tcp connect
* Many more changes with respect to LibNeubot (compared to that
  project, MeasurementKit is basically another project)

# LibNeubot 3.0.0 [2014-05-04]
* Rewrite NeubotPollable now that I know that, in C++, a structure can
  inherit from a class. As a result, the FooState structure is now gone
  and the API now looks like v1.0 again. That is, again the poller is
  passed to the Pollable constructor, not to init().
* Related to the previous change: clarified that the Pollable main
  purpose is to allow experiments in which Neubot uses LibNeubot.
* Related to the previous change: crank major (we're now at API 3.0).
* Take advantage of the API 3.0 cranking and install the headers
  at a different location (<neubot.h> becomes <libneubot/neubot.h>).
* Add (but do not use yet) joyent/http-parser as submodule.
* Update the OpenBSD port and fix the code accordingly (mainly cases
  in which mixed libevent 1.4 and 2.0 headers were being used).
* Related to the previous change: update README to better clarify
  which are the dependencies.
* Deprecate gen_cxx and neubot.hh, now that it's clear that the code
  will be written in C++ to ease the interaction with SWIG.
* Move testing code in `test/`.
* Significant improvements in gen_python, which now enforces the
  type safety (i.e., you can only pass to Pollable_foo() an instance
  of the Python Pollable class), and in general produces much
  less bloated and more pythonic Python code.
* Related to the previous change: half of the unit test is now gone
  because it was not typesafe (we passed integers to functions in
  hope that they were pointer to the right C/C++ objects).
* More minor changes, fixes and tweaks.

# LibNeubot 2.0.0 [2014-04-11]
* Add Android.mk to compile a static library for Android
* Remove the unused LibNeubot.java/gen_java thing
* Reimplement NeubotPollable using C++ and write C wrappers to
  provide a similar API (however, the arguments of the constructor
  and of attach() were changed, hence the API bump)
* Move Java code that was autogenerated with SWIG into the
  neubot/neubot_android repository
* Make sure gen_cxx generates code that works on Android: correct
  the order of the generated classes, replace the nonworking cast with
 the invocation of the ->pointer() method
* Unify gen_py/gen_python and libneubot.py/libneubot1.py: now
  gen_python generates a libneubot.py file that contains the old
  stuff plus the stuff that was in libneubot1.py, moreover, the
  gen_py script and libneubot1.py were removed
* Regen libneubot_python
* Make sure shared C functions (e.g., log.h and utils.h) are
  correctly exported to C++
* While bumping the API, unbreak the resolve() API
* While touching the Pollable, reimplement timeouts using
  the support provided by libevent
* Realize that the destruction of objects must flow from the
  derived classes to the base classes (as C++ does) not the
  other way round (as PyNeubot does)
* Add some defines needed to compile on Android
* Export the logs to the logcat to ease the debugging

# LibNeubot 1.0.1 [2014-02-18]
* Tweak gen_cxx to generate code that SWIG can handle
* Use SWIG to generate Java and Python wrappers

# LibNeubot 1.0.0 [2013-12-15]
* Return status_t in NeubotPoller_defer_{read,write}
* Pass opaque, not pollable, to NeubotPollable callbacks
* libneubot.json: Add and use hooks, slots and __destructor__
* Add easier-to-use libneubot1.py wrappers
* Add neubot.hh, wrappers for C++

# LibNeubot 0.1.0 [2013-12-12]
* Initial release<|MERGE_RESOLUTION|>--- conflicted
+++ resolved
@@ -1,115 +1,3 @@
-<<<<<<< HEAD
-# MeasurementKit 0.8.4 [2018-10-10]
-
-- Make sure the entry contains the report ID
-
-- Backport 00a6c46 from the master branch
-
-- Update all easily updatable dependencies
-
-# MeasurementKit 0.8.3 [2018-04-23]
-
-- Remove iPhoneSimulator/i386
-- Backport #1605 to stable branch
-
-# MeasurementKit 0.8.2 [2018-04-12]
-
-- Backport country flag into stable branch (#1548)
-- Backport zesty EOL changes to stable branch (#1565)
-- fix(`measurement_kit`): better check for optreset (#1559)
-- Fix test checking for user IP scrubbing (#1585)
-- build: sync built archs with master (#1586)
-- Update dependencies (#1587)
-
-# MeasurementKit 0.8.1 [2017-12-12]
-
-- #1510: backport: IM test logic fixing (#1498)
-- #1491: backport: fix(`getaddrinfo_async.hpp`)'s compiler warning (#1481)
-
-# MeasurementKit 0.8.0 [2017-11-14]
-
-- fix(dash): enforce random UUID (#1487)
-- `base_test`: break circular ref, fix node bindings (#1484)
-
-# MeasurementKit 0.8.0-beta.1 [2017-11-10]
-
-- small fixes spotted during #1370 (#1477)
-- worker: use parallelism 1 in default queue (#1475)
-
-# MeasurementKit 0.8.0-beta [2017-11-10]
-
-- fix(`tcp_connect` template): never pass null transport to callback (#1372)
-- Repair failing regress tests (#1382)
-- fix(cmake): define project name (#1383)
-- refactor(master): partly revert moving headers around (#1380)
-- refactor(common): clarify: poll{in,out} _once_ (#1381)
-- fix(`collector_client`): recognize build number (#1388)
-- fix(logger): force ofile flush for each entry (#1394)
-- fix(README.md): mention make install and ldconfig (#1403)
-- Fix for systems that don't support `thread_local` (#1404)
-- Update dependencies for v0.8.0 (#1408)
-- travis: improve build flags (#1409)
-- fix(cli): flush stdout more consistently (#1438)
-- version: expose version numbers (#1443)
-- Add `test_squid_cache_manager` test to http invalid request line probes (#1433)
-- Modularise cmake (#1386)
-- Refactor libevent reactor (1/2) (#1446)
-- OONI whatsapp tests plus @bassosimone changes (#1375)
-- reactor: correctly deal with exception in child thread (#1445)
-- nettests: prepare for API v1.0.0 (#1450)
-- nettests: start deprecating some APIs  (#1451)
-- fix(dash): work correctly with HTTP middleboxes (#1322)
-- fix(cmd/whatsapp.cpp) compiler warning (#1455)
-- feature(`raw_ptr`): smart pointer for raw C pointers (#1456)
-- fix(runnable): don't pretty print entry (#1457)
-- net: allow to override transport's bufferevent (#1458)
-- refactor(`connect_base`): change arguments order
-- feature(nettests): allow arbitrary annotations (#1459)
-- feature: implement `find_location` as a free function (#1460)
-- Measure data usage (#1463)
-- Rename `raw_ptr` as `unique_ptr` (#1471)
-
-# MeasurementKit 0.7.11 [2017-10-31]
-
-- fix(`nettests/base_test.cpp`): unbreak nodejs bindings
-
-# MeasurementKit 0.7.10 [2017-10-25]
-
-- Exclude version.h.in from common.hpp includes
-
-# MeasurementKit 0.7.9 [2017-10-25]
-
-- Fix version in generated source tarball
-- autogen.sh: don't install version.in
-- more accurate comments in version.h.in
-
-# MeasurementKit 0.7.8 [2017-10-25]
-
-- version: expose version numbers
-
-# MeasurementKit 0.7.7 [2017-10-24]
-
-- fix(cli): flush stdout more consistently (#1438)
-
-# MeasurementKit 0.7.6 [2017-10-05]
-
-- Fix for systems that don't support `thread_local` (#1402)
-
-# MeasurementKit 0.7.5 [2017-09-27]
-
-- fix(logger): force ofile flush for each entry (#1394)
-
-# MeasurementKit 0.7.4 [2017-09-25]
-
-- fix(`collector_client`): recognize build number (#1388)
-- Repair failing regress tests (#1382)
-
-# MeasurementKit 0.7.3 [2017-09-21]
-
-- fix(`tcp_connect1` template): never pass null transport to callback (#1372)
-
-# MeasurementKit 0.8.0-alpha [2017-09-19]
-=======
 Since v0.9.0-alpha.10, the ChangeLog is not used anymore. Please see
 https://github.com/measurement-kit/measurement-kit/releases.
 
@@ -217,7 +105,6 @@
 - More fixes and smaller enhancements
 
 # Measurement Kit 0.8.0-alpha [2017-09-19]
->>>>>>> 91e8ed87
 
 - various small cleanups (#1286)
 - cleanup(worker): rewrite with less abstraction (#1287)
