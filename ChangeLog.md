--- conflicted
+++ resolved
@@ -1,4 +1,28 @@
-<<<<<<< HEAD
+# MeasurementKit 0.7.8 [2017-10-25]
+
+- version: expose version numbers
+
+# MeasurementKit 0.7.7 [2017-10-24]
+
+- fix(cli): flush stdout more consistently (#1438)
+
+# MeasurementKit 0.7.6 [2017-10-05]
+
+- Fix for systems that don't support `thread_local` (#1402)
+
+# MeasurementKit 0.7.5 [2017-09-27]
+
+- fix(logger): force ofile flush for each entry (#1394)
+
+# MeasurementKit 0.7.4 [2017-09-25]
+
+- fix(`collector_client`): recognize build number (#1388)
+- Repair failing regress tests (#1382)
+
+# MeasurementKit 0.7.3 [2017-09-21]
+
+- fix(`tcp_connect1` template): never pass null transport to callback (#1372)
+
 # MeasurementKit 0.8.0-alpha [2017-09-19]
 
 - various small cleanups (#1286)
@@ -63,32 +87,6 @@
 - fix(upgrade): correctly deal with upgrade (#1365)
 - web_connectivity: add test for mail.voila.fr (#1367)
 - dns: make sure callbacks are delayed (#1368)
-=======
-# MeasurementKit 0.7.8 [2017-10-25]
-
-- version: expose version numbers
-
-# MeasurementKit 0.7.7 [2017-10-24]
-
-- fix(cli): flush stdout more consistently (#1438)
-
-# MeasurementKit 0.7.6 [2017-10-05]
-
-- Fix for systems that don't support `thread_local` (#1402)
-
-# MeasurementKit 0.7.5 [2017-09-27]
-
-- fix(logger): force ofile flush for each entry (#1394)
-
-# MeasurementKit 0.7.4 [2017-09-25]
-
-- fix(`collector_client`): recognize build number (#1388)
-- Repair failing regress tests (#1382)
-
-# MeasurementKit 0.7.3 [2017-09-21]
-
-- fix(`tcp_connect1` template): never pass null transport to callback (#1372)
->>>>>>> 25e559a7
 
 # MeasurementKit 0.7.2 [2017-09-13]
 
