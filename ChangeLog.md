<<<<<<< HEAD
# MeasurementKit 0.3.0-beta [2016-08-31]

- autogen.sh: don't list embedded-mk as dependency (#796)
- teach acinclude.m4 to use brew's OpenSSL (#797)
- sketch out cmake build system (mainly for Windows) (#798)
- implement incremental ooni collector (#765)
- run OONI tests in parallel (#768)

# MeasurementKit 0.3.0-alpha.1 [2016-08-25]

- fix type of `getopt()` return value
- fix build for Android
- improve docs
- `net_test.hpp`: add `set_error_filepath()`
- change Android output archive name to be `measurement_kit-$version-android_jni${optional_build_version}.tag.bz2`

# MeasurementKit 0.3.0-alpha [2016-08-24]

- Add command line interface and also build binary executable
- Add OONI's web connectivity test
- Improve NDT test implementation: add support for waiting in queue, convert NDT into a real OONI test, fix way in which speed is measured
- `error.hpp`: allows to add an error a list of child errors
- add `fmap.hpp`: allows to map() over a vector
- `logger.hpp`: add EOF handler and allow to write logs on logfile, allow code to specify that the log message is in JSON format
- `net_test.hpp`: pass error to begin() and end(), add `on_entry` handler, add handlers for entering into `begin` and `end` states
- add `parallel.hpp`: allows to run functions in parallel and terminates only when all parallel functions have terminated (this interface is single threaded, not multi threaded, thus parallelism is only achieved when one function pauses waiting for I/O)
- add `range.hpp`: to generate numbers in a given range (such as in Python)
- `version.hpp`: add function to get library version
- `http.hpp`: implement following redirection and case-insensitive headers search
- `report/entry.hpp` now derives from nlohmann/json using public inheritance rather than private inheritance
- Update nlohmann/json.hpp to v2.0.2
- Update `tls_verify.c` to v1.15
- mlabns: allow to specify alternative mlabns base url
- net: add workarounds for when libevent's SSL bufferevents emit EOF before emitting data received before EOF, make emitter code more robust
- ooni: it is now possible to avoid saving autonomous system number and country code, add code to lookup the real IP address of the resolver, refactor code to use GeoIP APIs
- Update external dependencies versions
- Minor changes and bug fixes
=======
# MeasurementKit 0.2.9 [2016-08-31]

- Make sure install.sh is included when we build release
>>>>>>> 96aea99f

# MeasurementKit 0.2.8 [2016-08-18]

- Updated dependencies
- Many improvements and changes in cross build scripts

# MeasurementKit 0.2.7 [2016-08-02]

- By default don't use OONI collector but the testing collector to avoid
  submitting integration tests results as OONI tests
- Update ChangeLog
- Bump patch version number

# MeasurementKit 0.2.6 [2016-07-31]

- Use OONI's default collector
- Update ChangeLog
- Bump patch version number

# MeasurementKit 0.2.5 [2016-07-13]

- Allow to `./configure --disable-integration-tests`
- Cherry pick 6d6f118e9 (fix TLS timeout bug)
- Bump patch version number

# MeasurementKit 0.2.4 [2016-07-10]

- Makefile.am: fix -release and -version-info flags
- bump path version number
- Add script to generate source package
- Use https collector by default
- Fix NDT example usage string

# MeasurementKit 0.2.3 [2016-07-08]

- make sure podspec uses up-to-date version number
- bump version number to v0.2.3

# MeasurementKit 0.2.2 [2016-07-08]

- document v0.2.1 release (I forgot to do that)
- properly bump version number (again, I forgot to do that)
- add script to automate release tasks
- and document v0.2.2 release

# MeasurementKit 0.2.1 [2016-07-08]

- use jessie64 rather than trusty64 in Vagrant file to make
  sure we work on debian stable
- make sure autogen.sh works ok on jessie64
- fix a bug that prevented headers to be installed when $DESTDIR
  wasn't specified

# MeasurementKit 0.2.0 [2016-06-30]

- autogen.sh: with -n do not use the network
- fix net/connect timeout
- update documentation for v0.2.0
- bump version to v0.2.0

# MeasurementKit 0.2.0-beta.2 [2016-06-19]

- http/request_serializer: allow custom path
- refactoring and small fixes
- common/net_test: removed misleading identifier() function
- common/utils: export time related utils functions
- ooni: merge DSL and Impl tests, use functions to implement tests (#677)
- ooni: avoid collisions in test file names
- common/net_test: file_path => filepath

# MeasurementKit 0.2.0-beta.1 [2016-06-08]

- `ip_lookup()`: allow custom settings, reactor, and logger (required
   by Android app)

# MeasurementKit 0.2.0-beta [2016-06-07]

- add initial NDT client implementation
- add more continuous integration providers using docker
- add support for setting default CA bundle path
- updated http-parser to v2.7.0
- updated Catch to v1.5.0
- add precompiled dependencies for Android and iOS
- upgrade Android build scripts to NDK r11c
- switch to use libevent's upstream repository instead of our fork
- peg GeoIP to v2.7.9 rather than using the master branch
- update libressl to v2.3.6
- add more documentation for common
- start updating existing docs
- migrate the tree to use templates to mock API calls
- rationalize HTTP and mlabns APIs
- rationalize OONI tests DSL API (this would probably break apps)
- add client for OONI report protocol
- make Delegate more convenient
- make Error way more robust and convenient, e.g. allow to chain errors
- use define to increase robustness of error definitions
- allow to pass flags to logger to convey extended semantic, e.g. state update
- add more helpful MOCK macros
- unify NetTest and NetTestDsl object models (OONI not yet ready for that)
- rename Poller as Reactor (more precise name); Poller is now a React implement.
- Reactor: add `loop_with_initial_event_and_connectivity`
- rename Async as Runner (more precise name)
- make Settings more useful
- add nlohmann/json as external header
- rewrite report::Entry using nlohmann/json via private inheritance
- FIX: make sure `readn()` never consumes too much stack
- export `report` headers as public API now that it uses `report::Entry`
- make sure we don't ignore possible errors when writing report
- remove unused, incomplete Tor controller
- downgrade minimum iOS platform from 9.0 to 7.1
- use `std::promise<>` and `std::future<>` for increased robustness
- Poller: make sure we ignore `SIGPIPE`
- significantly increase code coverage (now greater than 93%)
- make sure we handle `EPIPE`
- FIX: make sure OONI code produces spec compliant reports
- refactor OoniTestImpl replacing InputGenerator with much simpler code
- add to OONI support for geolookup and for automatically submitting reports

# MeasurementKit 0.2.0-alpha [2016-05-12]

We are not ready to declare a stable release yet, because tons of things still need love. However, we've reached a point where we could tag an alpha release. Too many changes, hence listing them in the order in which I see them when reading the huge diff since the previous stable release:

- autogenerate toplevel headers
- rewrite async
- add more functional programming abstractions
- allow to bind context to errors
- rename the Maybe object as ErrorOr
- remove evbuffer wrapper
- introduce lexical_cast
- use templates rather than Libs object to make code testable
- all global objects are now `Var<>` rather than raw pointers
- more granular logger levels
- make logger thread safe
- the Poller is now known as Reactor (but Poller is still an implementation of Reactor)
- removed code to manage global dns resolver, now each test sets its own resolver
- now Settings maps strings to most scalar types
- now it is possible to cast from `Var<BaseClass>` to `Var<DerivedClass>`
- rewritten dns code from scratch to increase memory safety
- rewritten http code from scratch to increase memory safety
- prefix settings with module name, to avoid conflicts
- implement client for mlabns
- remove TransportInterface, make Transport abstract and pass around `Var<Transport>`
- rewrite from scratch the connect flow to increase memory safety
- implement SSL transport
- verify SSL certificates
- allow to connect many socket at once
- migrated OONI code to use JSON rather than YAML (thus replacing yaml-cpp dependency with nlohmann/json)
- as a consequence of previous change, remove boost from dependencies
- implement GeoIP using the old rather than the new maxmind library (not all free database available for new library)
- removed most dependency from tree and rely now on the `./build/dependency` script
- add ./autogen.sh script to automatically generate parts of the tree that it would be otherwise tedious to maintain
- rewritten from scratch and significantly improved travis.yml
- added more example files
- moved the mobile subtree below build along with the new `./build/dependency` script
- added basic listener
- more cleanups and bug fixes

To speed up cross compiling, this release would also be the first release to contain bits of compiled code (e.g. libressl) that could be downloaded during the cross compilation process.

# MeasurementKit 0.1.2 [2016-02-04]
- cleanups and bug fixes

# MeasurementKit 0.1.1 [2016-01-13]
- allow to specify report file path for OONI tests
- add missing documentation 
- add Vagrantfile
- mv ooni::NetTest ooni::NetTest to avoid confusion with common::NetTest
- misc fixes

# MeasurementKit 0.1.0 [2015-12-16]
- allow to clear DNS servers on Android and iOS
- doc: add examples and tutorials
- a few more small fixes here and there

# MeasurementKit 0.1.0-beta.4 [2015-12-12]
- http: avoid throwing runtime-error
- poller: add functions to manipulate default's evdns-base
- updated changelog file

# MeasurementKit 0.1.0-beta.3 [2015-12-09]
- readd documentation of private classes
- add support for mkdocs
- bugfix: make the Connection class non-copyable and non-movable
- fixes to simplify using cross-compiled android libraries
- make OONI tests set_verbose() accept a boolean value (true by default)
- improve iOS build system

# MeasurementKit 0.1.0-beta.2 [2015-12-07]
- install missing traceroute header
- shrink android build in size and create tarballs
- rename and simplify namespaces
    - rename measurement_kit to mk
    - remove namespace common
- update dependencies to latest version
- simplify transport usage
    - rename Transport to TransportInterface
    - reintroduce Transport as a proxy for Var<TransportInterface>
    - teach connect() to return Maybe<Transport>
- other minor changes

# MeasurementKit 0.1.0-beta.1 [2015-12-02]
- implemented code coverage using clang
- misc build system improvements
- make sure that dependencies headers do not appear in measurement-kit public headers
- fix build process to avoid installing dependencies headers for android
- ooni.hpp: more abstract api for running ooni tests (this changed the api of the ooni sublibrary)
- net.hpp: rename Buffer::foreach() to Buffer::for_each()
- net.hpp: modify Buffer::readline() to return Maybestd::string
- net.hpp: modify signature of Transport::on_data()
- net.hpp: modify signature of net::connect()
- common.hpp: add Async::global()
- common.hpp: implement the Maybe template
- moved many headers from include to src to make sure they are not part of the public api
- fix http-parser to throw common::Error subclasses on error
- net/stream.cpp: route common::Error exceptions received when reading/writing
- improve regress tests
- add more documentation

# MeasurementKit 0.1.0-alpha.1 [2015-11-21]
* Project name changed to MeasurementKit
* Most code has been rewritten using C++11
* Cleanup the API in:
    * common
    * dns
    * http
    * net
    * ooni
    * report
    * traceroute
* Implemented OONI tests:
    * dns injection
    * http invalid request line
    * tcp connect
* Many more changes with respect to LibNeubot (compared to that
  project, MeasurementKit is basically another project)

# LibNeubot 3.0.0 [2014-05-04]
* Rewrite NeubotPollable now that I know that, in C++, a structure can
  inherit from a class. As a result, the FooState structure is now gone
  and the API now looks like v1.0 again. That is, again the poller is
  passed to the Pollable constructor, not to init().
* Related to the previous change: clarified that the Pollable main
  purpose is to allow experiments in which Neubot uses LibNeubot.
* Related to the previous change: crank major (we're now at API 3.0).
* Take advantage of the API 3.0 cranking and install the headers
  at a different location (<neubot.h> becomes <libneubot/neubot.h>).
* Add (but do not use yet) joyent/http-parser as submodule.
* Update the OpenBSD port and fix the code accordingly (mainly cases
  in which mixed libevent 1.4 and 2.0 headers were being used).
* Related to the previous change: update README to better clarify
  which are the dependencies.
* Deprecate gen_cxx and neubot.hh, now that it's clear that the code
  will be written in C++ to ease the interaction with SWIG.
* Move testing code in `test/`.
* Significant improvements in gen_python, which now enforces the
  type safety (i.e., you can only pass to Pollable_foo() an instance
  of the Python Pollable class), and in general produces much
  less bloated and more pythonic Python code.
* Related to the previous change: half of the unit test is now gone
  because it was not typesafe (we passed integers to functions in
  hope that they were pointer to the right C/C++ objects).
* More minor changes, fixes and tweaks.

# LibNeubot 2.0.0 [2014-04-11]
* Add Android.mk to compile a static library for Android
* Remove the unused LibNeubot.java/gen_java thing
* Reimplement NeubotPollable using C++ and write C wrappers to
  provide a similar API (however, the arguments of the constructor
  and of attach() were changed, hence the API bump)
* Move Java code that was autogenerated with SWIG into the
  neubot/neubot_android repository
* Make sure gen_cxx generates code that works on Android: correct
  the order of the generated classes, replace the nonworking cast with
 the invocation of the ->pointer() method
* Unify gen_py/gen_python and libneubot.py/libneubot1.py: now
  gen_python generates a libneubot.py file that contains the old
  stuff plus the stuff that was in libneubot1.py, moreover, the
  gen_py script and libneubot1.py were removed
* Regen libneubot_python
* Make sure shared C functions (e.g., log.h and utils.h) are
  correctly exported to C++
* While bumping the API, unbreak the resolve() API
* While touching the Pollable, reimplement timeouts using
  the support provided by libevent
* Realize that the destruction of objects must flow from the
  derived classes to the base classes (as C++ does) not the
  other way round (as PyNeubot does)
* Add some defines needed to compile on Android
* Export the logs to the logcat to ease the debugging

# LibNeubot 1.0.1 [2014-02-18]
* Tweak gen_cxx to generate code that SWIG can handle
* Use SWIG to generate Java and Python wrappers

# LibNeubot 1.0.0 [2013-12-15]
* Return status_t in NeubotPoller_defer_{read,write}
* Pass opaque, not pollable, to NeubotPollable callbacks
* libneubot.json: Add and use hooks, slots and __destructor__
* Add easier-to-use libneubot1.py wrappers
* Add neubot.hh, wrappers for C++

# LibNeubot 0.1.0 [2013-12-12]
* Initial release<|MERGE_RESOLUTION|>--- conflicted
+++ resolved
@@ -1,4 +1,3 @@
-<<<<<<< HEAD
 # MeasurementKit 0.3.0-beta [2016-08-31]
 
 - autogen.sh: don't list embedded-mk as dependency (#796)
@@ -6,6 +5,10 @@
 - sketch out cmake build system (mainly for Windows) (#798)
 - implement incremental ooni collector (#765)
 - run OONI tests in parallel (#768)
+
+# MeasurementKit 0.2.9 [2016-08-31]
+
+- Make sure install.sh is included when we build release
 
 # MeasurementKit 0.3.0-alpha.1 [2016-08-25]
 
@@ -36,11 +39,6 @@
 - ooni: it is now possible to avoid saving autonomous system number and country code, add code to lookup the real IP address of the resolver, refactor code to use GeoIP APIs
 - Update external dependencies versions
 - Minor changes and bug fixes
-=======
-# MeasurementKit 0.2.9 [2016-08-31]
-
-- Make sure install.sh is included when we build release
->>>>>>> 96aea99f
 
 # MeasurementKit 0.2.8 [2016-08-18]
 
