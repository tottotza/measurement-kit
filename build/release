--- conflicted
+++ resolved
@@ -8,11 +8,7 @@
 new_version=$2
 for file in configure.ac doc/api/common/version.md doc/index.md                \
             include/measurement_kit/common/version.h build/spec/mk             \
-<<<<<<< HEAD
-            measurement_kit.podspec; do
-=======
             measurement_kit.podspec build/ios/library; do
->>>>>>> 88a8591e
     cp $file $file.old
     sed "s/$old_version/$new_version/g" $file.old > $file
     rm $file.old
