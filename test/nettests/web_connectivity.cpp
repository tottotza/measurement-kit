// Part of Measurement Kit <https://measurement-kit.github.io/>.
// Measurement Kit is free software under the BSD license. See AUTHORS
// and LICENSE for more information on the copying conditions.

#include "test/winsock.hpp"

#include "include/private/catch.hpp"

#include "src/libmeasurement_kit/ooni/utils.hpp"

#include "utils.hpp"

using namespace mk::nettests;
using namespace mk;

TEST_CASE("Synchronous web connectivity test") {
    test::nettests::with_test<WebConnectivityTest>("urls.txt",
                                                   test::nettests::run_test);
<<<<<<< HEAD
}

#else
int main() {}
#endif
=======
}
>>>>>>> 91e8ed87
<|MERGE_RESOLUTION|>--- conflicted
+++ resolved
@@ -16,12 +16,4 @@
 TEST_CASE("Synchronous web connectivity test") {
     test::nettests::with_test<WebConnectivityTest>("urls.txt",
                                                    test::nettests::run_test);
-<<<<<<< HEAD
-}
-
-#else
-int main() {}
-#endif
-=======
-}
->>>>>>> 91e8ed87
+}