--- conflicted
+++ resolved
@@ -12,11 +12,8 @@
         test/common/delayed_call.cpp \
         test/common/evbuffer.cpp \
         test/common/bufferevent.cpp  \
-<<<<<<< HEAD
         test/common/poller.cpp  \
-=======
         test/common/socket_valid.cpp  \
->>>>>>> 2538fdf2
         test/net/buffer_tests.cpp    \
         test/net/connection.cpp    \
         test/tests.cpp
