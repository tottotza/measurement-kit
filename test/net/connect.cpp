// Part of measurement-kit <https://measurement-kit.github.io/>.
// Measurement-kit is free software. See AUTHORS and LICENSE for more
// information on the copying conditions.

#define CATCH_CONFIG_MAIN
#include "../src/libmeasurement_kit/ext/catch.hpp"

#include "../src/libmeasurement_kit/net/connect_impl.hpp"
#include "../src/libmeasurement_kit/net/emitter.hpp"

#include <event2/bufferevent.h>

#include <iostream>

using namespace mk;
using namespace mk::net;

struct bufferevent;

/*
             _ _
 _   _ _ __ (_) |_
| | | | '_ \| | __|
| |_| | | | | | |_
 \__,_|_| |_|_|\__|

*/

static int fail(const char *, sockaddr *, int *) { return -1; }

TEST_CASE("connect_base deals with evutil_parse_sockaddr_port error") {
    Var<Reactor> reactor = Reactor::make();
    reactor->loop_with_initial_event([=]() {
        connect_base<fail>("130.192.16.172", 80,
                           [=](Error e, bufferevent *b, double) {
                               REQUIRE(e);
                               REQUIRE(b == nullptr);
                               reactor->stop();
                           },
                           3.14, reactor);
    });
}

static bufferevent *fail(event_base *, evutil_socket_t, int) { return nullptr; }

TEST_CASE("connect_base deals with bufferevent_socket_new error") {
    bool ok = false;
    try {
        connect_base<::evutil_parse_sockaddr_port, fail>("130.192.16.172", 80,
                                                         nullptr, 3.14);
    } catch (GenericError &) {
        ok = true;
    }
    REQUIRE(ok);
}

static int fail(bufferevent *, const timeval *, const timeval *) { return -1; }

TEST_CASE("connect_base deals with bufferevent_set_timeouts error") {
    bool ok = false;
    try {
        connect_base<::evutil_parse_sockaddr_port, ::bufferevent_socket_new,
                     fail>("130.192.16.172", 80, nullptr, 3.14);
    } catch (GenericError &) {
        ok = true;
    }
    REQUIRE(ok);
}

static int fail(bufferevent *, sockaddr *, int) { return -1; }

TEST_CASE("connect_base deals with bufferevent_socket_connect error") {
    // Note: connectivity not required to run this test
    Var<Reactor> reactor = Reactor::make();
    reactor->loop_with_initial_event([=]() {
        connect_base<::evutil_parse_sockaddr_port, ::bufferevent_socket_new,
                     bufferevent_set_timeouts, fail>(
            "130.192.16.172", 80,
            [=](Error e, bufferevent *b, double) {
                REQUIRE(e);
                REQUIRE(b == nullptr);
                reactor->stop();
            },
            3.14, reactor);
    });
}

static void success(std::string, int, Callback<Error, Var<Transport>> cb,
                    Settings, Var<Reactor>, Var<Logger> logger) {
    cb(NoError(), Var<Transport>(new Emitter(logger)));
}

TEST_CASE("net::connect_many() correctly handles net::connect() success") {
    Var<Reactor> reactor = Reactor::make();
    Var<ConnectManyCtx> ctx =
        connect_many_make("www.google.com", 80, 3,
                          [](Error err, std::vector<Var<Transport>> conns) {
                              REQUIRE(!err);
                              REQUIRE(conns.size() == 3);
                          },
                          {}, reactor, Logger::global());
    connect_many_impl<success>(ctx);
}

static void fail(std::string, int, Callback<Error, Var<Transport>> cb, Settings,
                 Var<Reactor>, Var<Logger>) {
    cb(GenericError(), Var<Transport>(nullptr));
}

TEST_CASE("net::connect_many() correctly handles net::connect() failure") {
    Var<Reactor> reactor = Reactor::make();
    Var<ConnectManyCtx> ctx =
        connect_many_make("www.google.com", 80, 3,
                          [](Error err, std::vector<Var<Transport>> conns) {
                              REQUIRE(err);
                              REQUIRE(conns.size() == 0);
                          },
                          {}, reactor, Logger::global());
    connect_many_impl<fail>(ctx);
}

/*
 _       _                       _   _
(_)_ __ | |_ ___  __ _ _ __ __ _| |_(_) ___  _ __
| | '_ \| __/ _ \/ _` | '__/ _` | __| |/ _ \| '_ \
| | | | | ||  __/ (_| | | | (_| | |_| | (_) | | | |
|_|_| |_|\__\___|\__, |_|  \__,_|\__|_|\___/|_| |_|
                 |___/
*/

#ifdef ENABLE_INTEGRATION_TESTS

TEST_CASE("connect_base works with ipv4") {
    Var<Reactor> reactor = Reactor::make();
    reactor->loop_with_initial_event([=]() {
        connect_base("130.192.16.172", 80,
                     [=](Error err, bufferevent *bev, double) {
                         REQUIRE(!err);
                         REQUIRE(bev);
                         ::bufferevent_free(bev);
                         reactor->stop();
                     },
                     3.14, reactor);
    });
}

static bool check_error(Error err) {
    return err == ConnectionRefusedError() or err == TimeoutError();
}

TEST_CASE("connect_base works with ipv4 and closed port") {
    Var<Reactor> reactor = Reactor::make();
    reactor->loop_with_initial_event([=]() {
        connect_base("130.192.16.172", 81,
                     [=](Error err, bufferevent *bev, double) {
                         REQUIRE(check_error(err));
                         REQUIRE(bev == nullptr);
                         reactor->stop();
                     },
                     3.14, reactor);
    });
}

TEST_CASE("connect_base works with ipv4 and timeout") {
    Var<Reactor> reactor = Reactor::make();
    reactor->loop_with_initial_event([=]() {
        connect_base("130.192.16.172", 80,
                     [=](Error err, bufferevent *bev, double) {
                         REQUIRE(err == TimeoutError());
                         REQUIRE(bev == nullptr);
                         reactor->stop();
                     },
                     0.00001, reactor);
    });
}

TEST_CASE("connect_base works with ipv6") {
    Var<Reactor> reactor = Reactor::make();
    reactor->loop_with_initial_event([=]() {
        connect_base("2a00:1450:4001:801::1004", 80,
<<<<<<< HEAD
                     [](Error err, bufferevent *bev, double) {
                         /* Coverage note: depending on whether IPv6
                            works or not here we're going to see either
                            branch covered. */
=======
                     [=](Error err, bufferevent *bev, double) {
>>>>>>> a73bf729
                         if (err) {
                             REQUIRE(err);
                             REQUIRE(bev == nullptr);
                         } else {
                             REQUIRE(!err);
                             REQUIRE(bev);
                             ::bufferevent_free(bev);
                         }
                         reactor->stop();
                     },
                     3.14, reactor);
    });
}

TEST_CASE("connect_first_of works with empty vector") {
    Var<Reactor> reactor = Reactor::make();
    Var<ConnectResult> result(new ConnectResult);
    reactor->loop_with_initial_event([=]() {
        connect_first_of(result, 80,
                         [=](std::vector<Error> errors, bufferevent *bev) {
                             REQUIRE(errors.size() == 0);
                             REQUIRE(bev == nullptr);
                             reactor->stop();
                         },
                         {{"net/timeout", 3.14}}, reactor);
    });
}

TEST_CASE("connect_first_of works when all connect fail") {
    Var<Reactor> reactor = Reactor::make();
    Var<ConnectResult> result(new ConnectResult);
    result->resolve_result.addresses = {
        "130.192.16.172", "130.192.16.172", "130.192.16.172",
    };
    reactor->loop_with_initial_event([&result, reactor]() {
        connect_first_of(
            result,
            80,
            [=](std::vector<Error> errors, bufferevent *bev) {
                REQUIRE(errors.size() == 3);
                for (Error err : errors) {
                    REQUIRE(err == TimeoutError());
                }
                REQUIRE(bev == nullptr);
                reactor->stop();
            },
            {{"net/timeout", 0.00001}}, reactor);
    });
}

TEST_CASE("connect_first_of works when a connect succeeds") {
    Var<Reactor> reactor = Reactor::make();
    Var<ConnectResult> result(new ConnectResult);
    result->resolve_result.addresses = {
        "130.192.16.172", "130.192.16.172", "130.192.16.172",
    };
    reactor->loop_with_initial_event([&result, reactor]() {
        connect_first_of(
            result,
            80,
            [=](std::vector<Error> errors, bufferevent *bev) {
                REQUIRE(errors.size() == 1);
                for (Error err : errors) {
                    REQUIRE(err == NoError());
                }
                REQUIRE(bev);
                ::bufferevent_free(bev);
                reactor->stop();
            },
            {{"net/timeout", 3.14}}, reactor);
    });
}

<<<<<<< HEAD
=======
TEST_CASE("resolve_hostname works with IPv4 address") {
    Var<Reactor> reactor = Reactor::make();
    reactor->loop_with_initial_event([=]() {
        std::string hostname = "130.192.16.172";
        resolve_hostname(hostname, [=](ResolveHostnameResult r) {
            REQUIRE(r.inet_pton_ipv4);
            REQUIRE(r.addresses.size() == 1);
            REQUIRE(r.addresses[0] == hostname);
            reactor->stop();
        }, {}, reactor);
    });
}

TEST_CASE("resolve_hostname works with IPv6 address") {
    Var<Reactor> reactor = Reactor::make();
    reactor->loop_with_initial_event([=]() {
        std::string hostname = "2a00:1450:400d:807::200e";
        resolve_hostname(hostname, [=](ResolveHostnameResult r) {
            REQUIRE(r.inet_pton_ipv6);
            REQUIRE(r.addresses.size() == 1);
            REQUIRE(r.addresses[0] == hostname);
            reactor->stop();
        }, {}, reactor);
    });
}

TEST_CASE("resolve_hostname works with domain") {
    Var<Reactor> reactor = Reactor::make();
    reactor->loop_with_initial_event([=]() {
        resolve_hostname("google.com", [=](ResolveHostnameResult r) {
            REQUIRE(not r.inet_pton_ipv4);
            REQUIRE(not r.inet_pton_ipv6);
            REQUIRE(not r.ipv4_err);
            REQUIRE(not r.ipv6_err);
            // At least one IPv4 and one IPv6 addresses
            REQUIRE(r.addresses.size() > 1);
            reactor->stop();
        }, {}, reactor);
    });
}

TEST_CASE("stress resolve_hostname with invalid address and domain") {
    Var<Reactor> reactor = Reactor::make();
    reactor->loop_with_initial_event([=]() {
        // Pass input that is neither invalid IPvX nor valid domain
        resolve_hostname("192.1688.antani", [=](ResolveHostnameResult r) {
            REQUIRE(not r.inet_pton_ipv4);
            REQUIRE(not r.inet_pton_ipv6);
            REQUIRE(r.ipv4_err);
            REQUIRE(r.ipv6_err);
            REQUIRE(r.addresses.size() == 0);
            reactor->stop();
        }, {}, reactor);
    });
}
>>>>>>> a73bf729

TEST_CASE("connect() works with valid IPv4") {
    Var<Reactor> reactor = Reactor::make();
    reactor->loop_with_initial_event([=]() {
        connect_logic("www.google.com", 80, [=](Error e, Var<ConnectResult> r) {
            REQUIRE(!e);
            REQUIRE(r->connected_bev != nullptr);
            ::bufferevent_free(r->connected_bev);
            reactor->stop();
        }, {}, reactor);
    });
}

TEST_CASE("connect() fails when port is closed or filtered") {
    Var<Reactor> reactor = Reactor::make();
    reactor->loop_with_initial_event([=]() {
        connect_logic("www.google.com", 81, [=](Error e, Var<ConnectResult> r) {
            REQUIRE(e);
            REQUIRE(r->connected_bev == nullptr);
            reactor->stop();
        }, {{"net/timeout", 1.0}}, reactor);
    });
}

TEST_CASE("connect() fails when setting an invalid dns") {
    Var<Reactor> reactor = Reactor::make();
    reactor->loop_with_initial_event([=]() {
        connect_logic("www.google.com", 80,
                      [=](Error e, Var<ConnectResult> r) {
                          REQUIRE(e);
                          REQUIRE(r->connected_bev == nullptr);
                          reactor->stop();
                      },
                      {{"dns/nameserver", "8.8.8.1"},
                       {"dns/timeout", 0.001},
<<<<<<< HEAD
                       {"dns/engine", "libevent"},
                       {"dns/attempts", 1}});
=======
                       {"dns/attempts", 1}},
                      reactor);
>>>>>>> a73bf729
    });
}

TEST_CASE("net::connect_many() works as expected") {
    Var<Reactor> reactor = Reactor::make();
    reactor->loop_with_initial_event([=]() {
        connect_many("www.google.com", 80, 3,
                     [=](Error error, std::vector<Var<Transport>> conns) {
                         REQUIRE(!error);
                         REQUIRE(conns.size() == 3);
                         Var<int> n(new int(0));
                         for (auto conn : conns) {
                             REQUIRE(static_cast<bool>(conn));
                             conn->close([=]() {
                                 if (++(*n) >= 3) {
                                     reactor->stop();
                                 }
                             });
                         }
                     }, {}, reactor);
    });
}

TEST_CASE("net::connect() works with a custom reactor") {
    // Note: this is how Portolan uses measurement-kit
    Var<Reactor> reactor = Reactor::make();
    auto ok = false;
    reactor->loop_with_initial_event([&]() {
        connect("nexa.polito.it", 22,
                [&](Error error, Var<Transport> txp) {
                    if (error) {
                        reactor->stop();
                        return;
                    }
                    txp->close([&]() { reactor->stop(); });
                    ok = true;
                },
                {}, reactor, Logger::global());
    });
    REQUIRE(ok);
}

TEST_CASE("net::connect() can connect to open port") {
    Var<Reactor> reactor = Reactor::make();
    reactor->loop_with_initial_event([=]() {
        connect("www.kernel.org", 80, [=](Error error, Var<Transport> txp) {
            REQUIRE(!error);
            Var<ConnectResult> cr = error.context.as<ConnectResult>();
            REQUIRE(cr);
            REQUIRE(!cr->resolve_result.inet_pton_ipv4);
            REQUIRE(!cr->resolve_result.inet_pton_ipv6);
            REQUIRE(cr->resolve_result.addresses.size() > 0);
            REQUIRE(cr->connected_bev);
            txp->close([=]() { reactor->stop(); });
        }, {}, reactor);
    });
}

TEST_CASE("net::connect() can connect to ssl port") {
    Var<Reactor> reactor = Reactor::make();
    reactor->loop_with_initial_event([=]() {
        connect("nexa.polito.it", 443,
                [=](Error error, Var<Transport> txp) {
                    REQUIRE(!error);
                    Var<ConnectResult> cr = error.context.as<ConnectResult>();
                    REQUIRE(cr);
                    REQUIRE(!cr->resolve_result.inet_pton_ipv4);
                    REQUIRE(!cr->resolve_result.inet_pton_ipv6);
                    REQUIRE(cr->resolve_result.addresses.size() > 0);
                    REQUIRE(cr->connected_bev);
                    txp->close([=]() { reactor->stop(); });
                },
                {{"net/ssl", true},
                 {"net/ca_bundle_path", "test/fixtures/certs.pem"}},
                reactor);
    });
}

TEST_CASE("net::connect() ssl fails when presented an expired certificate") {
    Var<Reactor> reactor = Reactor::make();
    reactor->loop_with_initial_event([=]() {
        connect("expired.badssl.com", 443,
                [=](Error error, Var<Transport> ) {
                    REQUIRE(error);
                    reactor->stop();
                },
                {{"net/ssl", true},
                 {"net/ca_bundle_path", "test/fixtures/certs.pem"}},
                reactor);
    });
}

TEST_CASE("net::connect() ssl fails when presented a certificate with the "
          "wrong hostname") {
    Var<Reactor> reactor = Reactor::make();
    reactor->loop_with_initial_event([=]() {
        connect("wrong.host.badssl.com", 443,
                [=](Error error, Var<Transport>) {
                    REQUIRE(error);
                    reactor->stop();
                },
                {{"net/ssl", true},
                 {"net/ca_bundle_path", "test/fixtures/certs.pem"}},
                reactor);
    });
}

TEST_CASE("net::connect() ssl works when using SNI") {
    Var<Reactor> reactor = Reactor::make();
    reactor->loop_with_initial_event([=]() {
        connect("sha256.badssl.com", 443,
                [=](Error error, Var<Transport> txp) {
                    REQUIRE(!error);
                    txp->close([=]() { reactor->stop(); });
                },
                {{"net/ssl", true},
                 {"net/ca_bundle_path", "test/fixtures/certs.pem"}},
                reactor);
    });
}

TEST_CASE("net::connect() works in case of error") {
    Var<Reactor> reactor = Reactor::make();
    reactor->loop_with_initial_event([=]() {
        connect("nexa.polito.it", 81,
                [=](Error error, Var<Transport>) {
                    REQUIRE(error);
                    Var<ConnectResult> cr = error.context.as<ConnectResult>();
                    REQUIRE(cr);
                    REQUIRE(!cr->resolve_result.inet_pton_ipv4);
                    REQUIRE(!cr->resolve_result.inet_pton_ipv6);
                    REQUIRE(cr->resolve_result.addresses.size() > 0);
                    REQUIRE(!cr->connected_bev);
                    reactor->stop();
                },
                {{"net/timeout", 5.0}},
                reactor);
    });
}

#endif<|MERGE_RESOLUTION|>--- conflicted
+++ resolved
@@ -178,14 +178,10 @@
     Var<Reactor> reactor = Reactor::make();
     reactor->loop_with_initial_event([=]() {
         connect_base("2a00:1450:4001:801::1004", 80,
-<<<<<<< HEAD
-                     [](Error err, bufferevent *bev, double) {
+                     [=](Error err, bufferevent *bev, double) {
                          /* Coverage note: depending on whether IPv6
                             works or not here we're going to see either
                             branch covered. */
-=======
-                     [=](Error err, bufferevent *bev, double) {
->>>>>>> a73bf729
                          if (err) {
                              REQUIRE(err);
                              REQUIRE(bev == nullptr);
@@ -259,65 +255,6 @@
     });
 }
 
-<<<<<<< HEAD
-=======
-TEST_CASE("resolve_hostname works with IPv4 address") {
-    Var<Reactor> reactor = Reactor::make();
-    reactor->loop_with_initial_event([=]() {
-        std::string hostname = "130.192.16.172";
-        resolve_hostname(hostname, [=](ResolveHostnameResult r) {
-            REQUIRE(r.inet_pton_ipv4);
-            REQUIRE(r.addresses.size() == 1);
-            REQUIRE(r.addresses[0] == hostname);
-            reactor->stop();
-        }, {}, reactor);
-    });
-}
-
-TEST_CASE("resolve_hostname works with IPv6 address") {
-    Var<Reactor> reactor = Reactor::make();
-    reactor->loop_with_initial_event([=]() {
-        std::string hostname = "2a00:1450:400d:807::200e";
-        resolve_hostname(hostname, [=](ResolveHostnameResult r) {
-            REQUIRE(r.inet_pton_ipv6);
-            REQUIRE(r.addresses.size() == 1);
-            REQUIRE(r.addresses[0] == hostname);
-            reactor->stop();
-        }, {}, reactor);
-    });
-}
-
-TEST_CASE("resolve_hostname works with domain") {
-    Var<Reactor> reactor = Reactor::make();
-    reactor->loop_with_initial_event([=]() {
-        resolve_hostname("google.com", [=](ResolveHostnameResult r) {
-            REQUIRE(not r.inet_pton_ipv4);
-            REQUIRE(not r.inet_pton_ipv6);
-            REQUIRE(not r.ipv4_err);
-            REQUIRE(not r.ipv6_err);
-            // At least one IPv4 and one IPv6 addresses
-            REQUIRE(r.addresses.size() > 1);
-            reactor->stop();
-        }, {}, reactor);
-    });
-}
-
-TEST_CASE("stress resolve_hostname with invalid address and domain") {
-    Var<Reactor> reactor = Reactor::make();
-    reactor->loop_with_initial_event([=]() {
-        // Pass input that is neither invalid IPvX nor valid domain
-        resolve_hostname("192.1688.antani", [=](ResolveHostnameResult r) {
-            REQUIRE(not r.inet_pton_ipv4);
-            REQUIRE(not r.inet_pton_ipv6);
-            REQUIRE(r.ipv4_err);
-            REQUIRE(r.ipv6_err);
-            REQUIRE(r.addresses.size() == 0);
-            reactor->stop();
-        }, {}, reactor);
-    });
-}
->>>>>>> a73bf729
-
 TEST_CASE("connect() works with valid IPv4") {
     Var<Reactor> reactor = Reactor::make();
     reactor->loop_with_initial_event([=]() {
@@ -352,13 +289,9 @@
                       },
                       {{"dns/nameserver", "8.8.8.1"},
                        {"dns/timeout", 0.001},
-<<<<<<< HEAD
                        {"dns/engine", "libevent"},
-                       {"dns/attempts", 1}});
-=======
                        {"dns/attempts", 1}},
                       reactor);
->>>>>>> a73bf729
     });
 }
 
