<<<<<<< HEAD
Welcome to Measurement Kit **v0.7.2** documentation!
=======
Welcome to Measurement Kit **v0.8.0-dev** documentation!
>>>>>>> f90724ff

# How to generate documentation

We use [mkdocs](http://www.mkdocs.org/) to generate HTML documentation
from markdown files. To regenerate documentation, you need to have a
recent version of Python installed. Specifically, the following commands
shows how you can generate the HTML files from the markdown. You must
run them from the toplevel directory (i.e. the one that contains the
`AUTHORS` file):

```
virtualenv __venv__
source __venv__/bin/activate
pip install mkdocs
mkdocs build
```

# Public API

MeasurementKit is composed of several libraries. Follow the links below
to find out more on a specific library API.

- [common](api/common.md): common functionality
- [dns](api/dns.md): dns library
- [ext](api/ext.nd): third party headers
- [http](api/http.md): http library
- [mlabns](api/mlabns.md): m-lab name service library
- [ndt](api/ndt.md): network diagnostic tool library
- [net](api/net.md): low-level networking library
- [nettests](api/nettests.md): drive running network tests
- [ooni](api/ooni.md): open observatory of network interference library
- [portable](api/portable.md): portable C library headers
- [report](api/report.md): library for managing test results
- [traceroute](api/traceroute.md): traceroute library

If you're new to MeasurementKit and all you want is to use it to run
network tests, start from [nettests](api/nettests.md).

Each library is contained in its own header file named after the module and
stored inside the `measurement_kit` directory in the include path.

Therefore, to pull `dns` module's definitions, write:

```C++
#include <measurement_kit/dns.hpp>
```

All MeasurementKit code is contained in the `mk` namespace. There are
child namespaces for each module except `common`. In fact, definitions
contained in `common.hpp` are so common that they live in the `mk`
namespace alone to save the user a few types. For example, to use the
`Error` class of the `common` module, type:

```C++
#include <measurement_kit/common.hpp>

// ...

mk::Error error;
```

(In general, you don't need to include `common.hpp` directly, because any
other Measurement Kit header includes `common.hpp`.)

For all other submodules, the definitions live inside a sub-namespace
named after the module. So, for example, to access class `Buffer` in
the `net` module, you need to type:

```C++
#include <measurement_kit/net.hpp>

// ...

mk::net::Buffer buffer;
```

Of course, to write less in C++ files, you can use a `using namespace`
declaration to pull everything from the `mk` namespace. For example:

```C++
#include <measurement_kit/net.hpp>

using namespace mk;

// ...

Error error;
net::Buffer buffer;
```

The above example also shows that `Error` (and other `common.hpp` definitions)
are automatically pulled by `net.hpp`.<|MERGE_RESOLUTION|>--- conflicted
+++ resolved
@@ -1,8 +1,4 @@
-<<<<<<< HEAD
-Welcome to Measurement Kit **v0.7.2** documentation!
-=======
 Welcome to Measurement Kit **v0.8.0-dev** documentation!
->>>>>>> f90724ff
 
 # How to generate documentation
 
