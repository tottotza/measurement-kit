machine:
  services:
    - docker

general:
  branches:
    only:
      - master
      - stable
<<<<<<< HEAD
=======
      - oldstable
>>>>>>> 5d45e9e6

test:
  override:
    - ./build/ci/circle valgrind-clang<|MERGE_RESOLUTION|>--- conflicted
+++ resolved
@@ -7,10 +7,7 @@
     only:
       - master
       - stable
-<<<<<<< HEAD
-=======
       - oldstable
->>>>>>> 5d45e9e6
 
 test:
   override:
